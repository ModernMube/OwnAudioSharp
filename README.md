--- conflicted
+++ resolved
@@ -28,48 +28,7 @@
 - **Volume control** and custom audio processing
 - **Seeking** within audio files
 - **Real-time audio processing** with custom sample processors
-- **Audio data visualization** customizable waveform display
-- **Built-in audio effects** (Reverb, Delay, Distortion, Equalizer, Compressor, etc.)
-- **Detecting musical chords from audio data** Real-time or offline chord detection from musical notes
-- **New feature: SourceSpark**, a useful resource for game developers, is ready. [See description below!](#sourcespark)
-
-<<<<<<< HEAD
-## 🚧 Work in Progress
-- [x] Load an unlimited number of audio files (sound effects, noises, etc.), which can be played at any time during playback, even in a loop.
-
-## Upcoming Features
-- Developing and testing mobile application support
-
-## Sample Application
-
-Check out the sample application [OwnAudioSharpDemo](https://github.com/ModernMube/OwnAudioSharpDemo) that demonstrates the capabilities of the OwnAudioSharp audio library through an Avalonia MVVM application using ReactiveUI. MainWindowViewModel.cs contains the core logic for audio processing, playback, effects application, and UI control.
-
-## Documentation
-
- <a href="../../wiki">
-  <img src="https://img.shields.io/badge/Wiki-OwnAudio%20API%20documentation%20step-blue" alt="Wiki OwnAudio documentation">
-=======
-## Upcoming Features
-- Developing and testing mobile application support
-
-## Sample Application
-
-Check out the sample application [OwnAudioSharpDemo](https://github.com/ModernMube/OwnAudioSharpDemo) that demonstrates the capabilities of the OwnAudioSharp audio library through an Avalonia MVVM application using ReactiveUI. MainWindowViewModel.cs contains the core logic for audio processing, playback, effects application, and UI control.
-
-## Documentation
-
-Before using the API, I recommend reading the documentation!
-
- <a href="../../wiki">
-  <img src="https://img.shields.io/badge/Wiki-OwnAudio%20API%20documentation-blue" alt="Wiki OwnAudioSharp documentation">
-</a>
-
-<a href="../../wiki/OwnAudioSharp-Beginner's-Guide">
-  <img src="https://img.shields.io/badge/Wiki-OwnAudioSharp%20Beginner's%20Guide-blue" alt="Wiki OwnAudioSharp Beginner`s Guide">
->>>>>>> cb97a0b9
-</a>
-
-## Supported Systems
+- **Audio data visualize** customizable waveform display
 
 The table below summarizes the supported operating systems, the APIs used, and their testing status.
 
@@ -85,105 +44,30 @@
 
 ## Installation
 
-You can add this library to your project via NuGet or by directly referencing the project.
-```bash
-NuGet\Install-Package OwnAudioSharp
-```
-<<<<<<< HEAD
-
-## Optional dependencies: PortAudio and FFmpeg
-
-By default, our code includes **MiniAudio**, which is ready to use for all systems, so you can get started right away!
-
-If you want to use **PortAudio** and **FFmpeg** on certain platforms for extended functionality, you can configure them as follows:
-
-### Windows
-
-1. Grab the **FFmpeg 6** files and extract them to a folder.
-
-2. Copy the **PortAudio 2** DLL file to the same folder.
-
-3. When you initialize `OwnAudio` in your code, just point to the folder path.
-
-### Linux
-
-1. Use Synaptic package manager (or your distribution's equivalent) to install `portaudio19-dev` (this usually provides PortAudio v2) and `ffmpeg` (version 6 or compatible).
-* For example, on Debian/Ubuntu based systems:
-
-```bash
-sudo apt update
-sudo apt install portaudio19-dev ffmpeg
-```
-(Note: Package names may vary slightly depending on your Linux distribution. Make sure you get libraries compatible with FFmpeg version 6.)
-
-2. `OwnAudio` is smart and will automatically find and use them if they are installed systemwide.
-
-### macOS
-
-1. Launch the terminal and use Homebrew:
-
-```bash
-brew install portaudio
-brew install ffmpeg@6
-```
-2. After installation, the code will automatically detect and prioritize PortAudio and FFmpeg.
-
-### Android and iOS
-
-* Good news! **MiniAudio** works out of the box on Android and iOS. These platforms don't require any additional steps to handle audio.
+You can add this library to your project via NuGet (when published) or by directly referencing the project.
+
+### Required Libraries
+
+You will find the required files in the LIBS folder in a compressed file. 
+Extract the package appropriate for your operating system into the folder containing the compressed file.
+Depending on your operating system, you will need the following:
+
+#### Windows
+- FFmpeg libraries (avcodec, avformat, avutil, etc.)
+- portaudio.dll
+
+#### macOS
+- FFmpeg libraries (libavcodec.dylib, libavformat.dylib, libavutil.dylib, etc.)
+- libportaudio.dylib
+
+#### Linux
+- FFmpeg libraries (libavcodec.so, libavformat.so, libavutil.so, etc.)
+- libportaudio.so.2
 
 ---
 
 ## Support My Work
 
-=======
-
-## Optional dependencies: PortAudio and FFmpeg
-
-By default, our code includes **MiniAudio**, which is ready to use for all systems, so you can get started right away!
-
-If you want to use **PortAudio** and **FFmpeg** on certain platforms for extended functionality, you can configure them as follows:
-
-### Windows
-
-1. Grab the **FFmpeg 6** files and extract them to a folder.
-
-2. Copy the **PortAudio 2** DLL file to the same folder.
-
-3. When you initialize `OwnAudio` in your code, just point to the folder path.
-
-### Linux
-
-1. Use Synaptic package manager (or your distribution's equivalent) to install `portaudio19-dev` (this usually provides PortAudio v2) and `ffmpeg` (version 6 or compatible).
-* For example, on Debian/Ubuntu based systems:
-
-```bash
-sudo apt update
-sudo apt install portaudio19-dev ffmpeg
-```
-(Note: Package names may vary slightly depending on your Linux distribution. Make sure you get libraries compatible with FFmpeg version 6.)
-
-2. `OwnAudio` is smart and will automatically find and use them if they are installed systemwide.
-
-### macOS
-
-1. Launch the terminal and use Homebrew:
-
-```bash
-brew install portaudio
-brew install ffmpeg@6
-```
-2. After installation, the code will automatically detect and prioritize PortAudio and FFmpeg.
-
-### Android and iOS
-
-* Good news! **MiniAudio** works out of the box on Android and iOS. These platforms don't require any additional steps to handle audio.
-
----
-
-## Support My Work
-
->>>>>>> cb97a0b9
 If you find this project helpful, consider buying me a coffee!
 
 <a href="https://www.buymeacoffee.com/ModernMube" 
@@ -280,32 +164,7 @@
 sourceManager.Seek(TimeSpan.FromSeconds(30));  // Seek to 30 seconds
 ```
 
-## Audio Processing with Built-in Effects
-
-OwnAudio includes a comprehensive effects library:
-
-```csharp
-using Ownaudio.Effects;
-
-// Apply reverb effect
-var reverb = new Reverb(0.5f, 0.3f, 0.4f, 0.7f);
-sourceManager.CustomSampleProcessor = reverb;
-
-// Apply delay effect
-var delay = new Delay(500, 0.4f, 0.3f, 44100);
-sourceManager.CustomSampleProcessor = delay;
-
-// Apply compressor
-var compressor = new Compressor(0.5f, 4.0f, 100f, 200f, 1.0f, 44100f);
-sourceManager.CustomSampleProcessor = compressor;
-
-// Apply equalizer
-var equalizer = new Equalizer(44100);
-equalizer.SetBandGain(0, 100f, 1.4f, 3.0f);  // Boost bass
-sourceManager.CustomSampleProcessor = equalizer;
-```
-
-### Available Effects
+## Audio Processing
 
 - **Reverb**: Professional quality reverb based on Freeverb algorithm
 - **Delay**: Echo effect with feedback control
@@ -344,6 +203,11 @@
     {
         // Reset internal state if needed
     }
+    
+    public override void Reset()
+    {
+        // Reset internal state if needed
+    }
 }
 
 // Apply the processor to source manager
@@ -351,171 +215,9 @@
 sourceManager.CustomSampleProcessor = processor;
 ```
 
-## SourceSpark 
-**Game-Optimized Audio Effects**
-
-The `SourceSpark` class is a simplified audio source designed specifically for short audio clips and sound effects, making it perfect for game development. Unlike standard sources, **SourceSpark loads entire audio files into memory** for instant, zero-latency playback.
-
-### Key Features for Game Development
-
-- **Zero-latency playback** - Audio data stored in memory for instant access
-- **Looping support** - Perfect for ambient sounds like rain, wind, or engine noise
-- **Multiple simultaneous playback** - Create multiple instances for overlapping sounds
-- **Automatic cleanup** - Non-looping sounds are automatically removed when finished
-- **Real-time effects** - Pitch, tempo, and volume can be modified during playback
-
-### Basic Usage
-
-```csharp
-using Ownaudio;
-using Ownaudio.Sources;
-
-// Add a simple sound effect
-var gunshot = sourceManager.AddSparkSource("sounds/gunshot.wav", looping: false, volume: 0.9f);
-gunshot.Play(); // Direct playback
-
-// Add looping ambient sound
-var rainSound = sourceManager.AddSparkSource("ambient/rain.wav", looping: true, volume: 0.4f);
-rainSound.Play(); // Start looping
-
-// Start the source manager to handle all sources
-sourceManager.Play();
-```
-
-### Advanced Game Audio
-
-```csharp
-// Dynamic engine sound for vehicles
-var engineSound = sourceManager.AddSparkSource("car_engine.wav", looping: true, volume: 0.6f);
-engineSound.Play();
-
-// Real-time sound modification based on game state
-void UpdateEngineSound(float speed) {
-    engineSound.Pitch = speed * 0.01; // Higher pitch = faster speed
-    engineSound.Volume = Math.Min(0.8f, 0.3f + speed * 0.005f);
-}
-
-// Multiple overlapping gunshots - create separate instances
-var pistol1 = sourceManager.AddSparkSource("weapons/pistol.wav");
-var pistol2 = sourceManager.AddSparkSource("weapons/pistol.wav");
-pistol1.Play(); // First shot
-pistol2.Play(); // Second shot (overlapping)
-```
-
-### Loop Management for Ambient Audio
-
-```csharp
-// Weather system with looping sounds
-var currentWeather = sourceManager.AddSparkSource("weather/clear.wav", looping: true, volume: 0.2f);
-currentWeather.Play();
-
-void ChangeWeather(WeatherType weather) {
-    // Stop current weather sound
-    currentWeather.Stop();
-    sourceManager.RemoveSparkSource(currentWeather);
-    
-    // Start new weather sound
-    string weatherFile = weather switch {
-        WeatherType.Rain => "weather/rain.wav",
-        WeatherType.Storm => "weather/thunder.wav",
-        WeatherType.Wind => "weather/wind.wav",
-        _ => "weather/clear.wav"
-    };
-    
-    currentWeather = sourceManager.AddSparkSource(weatherFile, looping: true, volume: 0.4f);
-    currentWeather.Play();
-}
-```
-
-### Runtime Control
-
-```csharp
-// Loop control during gameplay
-sparkSource.IsLooping = true;  // Enable looping
-sparkSource.IsLooping = false; // Disable looping
-
-// State management
-sparkSource.Play();   // Start playback
-sparkSource.Pause();  // Pause playback
-sparkSource.Resume(); // Resume from pause
-sparkSource.Stop();   // Stop and reset
-
-// Real-time audio effects
-sparkSource.Volume = 0.5f;     // Adjust volume
-sparkSource.Pitch = 2.0;       // Raise pitch by 2 semitones
-sparkSource.Tempo = 1.5;       // Speed up by 50%
-```
-
-### Memory-Based Advantages
-
-**Perfect for:**
-- UI sounds (button clicks, menu navigation)
-- Weapon effects (gunshots, explosions)
-- Short ambient loops (rain, wind, machinery)
-- Game event sounds (collectibles, notifications)
-
-**Benefits:**
-- **Instant response** - No file I/O during gameplay
-- **Reliable playback** - No streaming errors or stuttering  
-- **Flexible manipulation** - Real-time pitch/tempo changes
-- **Concurrent playback** - Multiple instances of same sound
-
-**Memory Guidelines:**
-- Ideal for clips under 10 seconds
-- Best suited for frequently used sounds
-- Perfect for looping ambient audio
-- Excellent for rapid-fire sound effects
-
-### Lifecycle Management
-<<<<<<< HEAD
-
-```csharp
-// Automatic cleanup for one-shot sounds
-sparkSource.StateChanged += (sender, e) => {
-    if (sparkSource.HasFinished && !sparkSource.IsLooping) {
-        // Non-looping sounds are automatically removed
-        sourceManager.RemoveSparkSource(sparkSource);
-    }
-};
-
-// Manual cleanup for persistent sounds
-if (sparkSource.IsLooping) {
-    sparkSource.Stop();
-    sourceManager.RemoveSparkSource(sparkSource);
-}
-```
-The memory-based approach makes SourceSpark ideal for games where audio responsiveness and reliability are crucial, trading memory usage for guaranteed performance and zero-latency audio playback.
-
-## Real-time Audio Sources
-
-OwnAudio supports real-time audio sources for live audio generation and streaming:
-
-```csharp
-=======
-
-```csharp
-// Automatic cleanup for one-shot sounds
-sparkSource.StateChanged += (sender, e) => {
-    if (sparkSource.HasFinished && !sparkSource.IsLooping) {
-        // Non-looping sounds are automatically removed
-        sourceManager.RemoveSparkSource(sparkSource);
-    }
-};
-
-// Manual cleanup for persistent sounds
-if (sparkSource.IsLooping) {
-    sparkSource.Stop();
-    sourceManager.RemoveSparkSource(sparkSource);
-}
-```
-The memory-based approach makes SourceSpark ideal for games where audio responsiveness and reliability are crucial, trading memory usage for guaranteed performance and zero-latency audio playback.
-
-## Real-time Audio Sources
-
-OwnAudio supports real-time audio sources for live audio generation and streaming:
-
-```csharp
->>>>>>> cb97a0b9
+## Audio Data Read
+
+```csharp
 using System.Threading.Tasks;
 
 // Add a real-time source
