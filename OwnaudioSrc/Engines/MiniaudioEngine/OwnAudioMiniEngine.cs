--- conflicted
+++ resolved
@@ -25,41 +25,19 @@
 
     /// <summary>
     /// Maximum number of buffers that can be queued before dropping audio data.
-<<<<<<< HEAD
-    /// Platform-specific values for optimal performance.
-    /// </summary>
-    private static int MaxQueueSize => (OperatingSystem.IsMacOS() || OperatingSystem.IsIOS()) ? 80 : 16;
-
+    /// </summary>
+    private const int MaxQueueSize = 10;
+    
     /// <summary>
     /// Maximum number of milliseconds to wait when trying to dequeue input data.
-    /// Platform-specific values for optimal performance.
-    /// </summary>
-    private static int MaxInputWaitTime => (OperatingSystem.IsMacOS() || OperatingSystem.IsIOS()) ? 10 : 2;
-
+    /// </summary>
+    private const int MaxInputWaitTime = 5;
+    
     /// <summary>
     /// Sleep duration in milliseconds when output buffer queue is full.
-    /// Platform-specific values for optimal performance.
-    /// </summary>
-    private static int OutputBufferWaitTime => (OperatingSystem.IsMacOS() || OperatingSystem.IsIOS()) ? 10 : 2;
-
-=======
-    /// Reduced for lower latency.
-    /// </summary>
-    private const int MaxQueueSize = 5;
-
-    /// <summary>
-    /// Maximum number of milliseconds to wait when trying to dequeue input data.
-    /// Reduced for lower latency.
-    /// </summary>
-    private const int MaxInputWaitTime = 2;
-
-    /// <summary>
-    /// Sleep duration in milliseconds when output buffer queue is full.
-    /// Reduced for lower latency.
-    /// </summary>
-    private const int OutputBufferWaitTime = 2;
->>>>>>> c73a2e06
-
+    /// </summary>
+    private const int OutputBufferWaitTime = 5;
+    
     #endregion
 
     #region Private Fields
@@ -402,11 +380,8 @@
             return; 
         }
 
-<<<<<<< HEAD
-        EnqueueOutputBuffer(samples);
-=======
         WaitForOutputQueueSpace();
-
+        
         if (_outputBufferQueue.Count < MaxQueueSize)
         {
             EnqueueOutputBuffer(samples);
@@ -415,8 +390,7 @@
         {
             Debug.WriteLine("Output buffer queue full after wait period. Dropping audio samples.");
         }
->>>>>>> c73a2e06
-
+        
         _performanceStopwatch.Restart();
     }
 
@@ -567,13 +541,8 @@
     {
         int expectedSize = _framesPerBuffer * (int)_inputOptions.Channels;
         float[] silentBuffer = new float[expectedSize];
-<<<<<<< HEAD
-        //Array.Clear(silentBuffer, 0, silentBuffer.Length);
-        FastClear(silentBuffer, silentBuffer.Length);
-=======
         Array.Clear(silentBuffer, 0, silentBuffer.Length);
->>>>>>> c73a2e06
-
+        
         Debug.WriteLine($"No input data available - returning silence ({expectedSize} samples)");
         return silentBuffer;
     }
@@ -818,11 +787,7 @@
                 return false;
             }
 
-<<<<<<< HEAD
-            DeviceInfo? targetDevice = FindDeviceByName(engine, deviceName, isInputDevice);
-=======
-            DeviceInfo targetDevice = FindDeviceByName(engine, deviceName, isInputDevice)!;
->>>>>>> c73a2e06
+            DeviceInfo targetDevice = FindDeviceByName(engine, deviceName, isInputDevice);
             if (targetDevice == null)
             {
                 return false;
