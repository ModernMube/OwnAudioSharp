##

OwnAudio is a platform-independent C# audio library that provides a high-level API for audio playback, recording, and processing. By default, it uses Miniaudio for audio I/O. If FFmpeg or PortAudio is installed, it automatically uses Portaudio and FFmpeg. This way, it can work with MiniAudio without any external dependencies. The implementation of MiniAudio also allowed the API to be used on mobile platforms. It is possible to manipulate audio data in real time (pitch change, tempo change, and various real-time effects). The API is able to detect musical chords from audio and create a timed list of chords. A feature has been built in to help game developers manage sound effects.

## Features

- **Cross-platform** compatibility (Windows, macOS, Linux, Android, iOS)
- **Audio playbook** with support for various formats via FFmpeg, or MiniAudio (mp3, wav, flac) formats
- **Audio recording** capabilities through input devices
- **Time stretching and pitch shifting** using SoundTouch
- **Mixing** multiple audio sources
- **Volume control** and custom audio processing
- **Seeking** within audio files
- **Real-time audio processing** with custom sample processors
- **Audio data visualization** customizable waveform display
- **Built-in audio effects** (Reverb, Delay, Distortion, Equalizer, Compressor, etc.)
- **Detecting musical chords from audio data** Real-time or offline chord detection from musical notes
- **New feature: SourceSpark**, a useful resource for game developers, is ready. [See description below!](#sourcespark)

<<<<<<< HEAD
## 🚧 Work in Progress
- [x] Load an unlimited number of audio files (sound effects, noises, etc.), which can be played at any time during playback, even in a loop.

## Upcoming Features
- Developing and testing mobile application support

=======
## Upcoming Features
- Developing and testing mobile application support

>>>>>>> cb97a0b9
## Sample Application

Check out the sample application [OwnAudioSharpDemo](https://github.com/ModernMube/OwnAudioSharpDemo) that demonstrates the capabilities of the OwnAudioSharp audio library through an Avalonia MVVM application using ReactiveUI. MainWindowViewModel.cs contains the core logic for audio processing, playback, effects application, and UI control.

## Documentation

 <a href="../../wiki">
  <img src="https://img.shields.io/badge/Wiki-OwnAudio%20API%20documentation%20step-blue" alt="Wiki OwnAudio documentation">
</a>

## Supported Systems

The table below summarizes the supported operating systems, the APIs used, and their testing status.

| System     | APIs                           | Status       |
|------------|--------------------------------|--------------|
| Windows    | PortAudio 2, MiniAudio, FFmpeg 6 | Tested       |
| Linux      | PortAudio 2, MiniAudio, FFmpeg 6 | Tested       |
| macOS      | PortAudio 2, MiniAudio, FFmpeg 6 | Tested       |
| Android    | MiniAudio                      | This project is tested with BrowserStack  |
| iOS        | MiniAudio                      | This project is tested with BrowserStack  |

The library will attempt to find these dependencies in standard system locations but also supports specifying custom paths.

## Installation

You can add this library to your project via NuGet or by directly referencing the project.
```bash
NuGet\Install-Package OwnAudioSharp
```

## Optional dependencies: PortAudio and FFmpeg

By default, our code includes **MiniAudio**, which is ready to use for all systems, so you can get started right away!

If you want to use **PortAudio** and **FFmpeg** on certain platforms for extended functionality, you can configure them as follows:

### Windows

1. Grab the **FFmpeg 6** files and extract them to a folder.

2. Copy the **PortAudio 2** DLL file to the same folder.

3. When you initialize `OwnAudio` in your code, just point to the folder path.

### Linux

1. Use Synaptic package manager (or your distribution's equivalent) to install `portaudio19-dev` (this usually provides PortAudio v2) and `ffmpeg` (version 6 or compatible).
* For example, on Debian/Ubuntu based systems:

```bash
sudo apt update
sudo apt install portaudio19-dev ffmpeg
```
(Note: Package names may vary slightly depending on your Linux distribution. Make sure you get libraries compatible with FFmpeg version 6.)

2. `OwnAudio` is smart and will automatically find and use them if they are installed systemwide.

### macOS

1. Launch the terminal and use Homebrew:

```bash
brew install portaudio
brew install ffmpeg@6
```
2. After installation, the code will automatically detect and prioritize PortAudio and FFmpeg.

### Android and iOS

* Good news! **MiniAudio** works out of the box on Android and iOS. These platforms don't require any additional steps to handle audio.

---

## Support My Work

If you find this project helpful, consider buying me a coffee!

<a href="https://www.buymeacoffee.com/ModernMube" 
    target="_blank"><img src="https://cdn.buymeacoffee.com/buttons/v2/arial-yellow.png" 
    alt="Buy Me A Coffee" 
    style="height: 60px !important;width: 217px !important;" >
 </a>

## Basic Usage

Here's a quick example of how to use OwnAudio to play an audio file:

```csharp
using Ownaudio;
using Ownaudio.Sources;
using System;
using System.Threading.Tasks;

try 
{
    // Initialize OwnAudio
    OwnAudio.Initialize();

    // Create a source manager
    var sourceManager = SourceManager.Instance;

    // Add an audio file
    await sourceManager.AddOutputSource("path/to/audio.mp3");

    // Play the audio
    sourceManager.Play();

    // Wait for the audio to finish
    Console.WriteLine("Press any key to stop playback...");
    Console.ReadKey();

    // Stop playback and clean up
    sourceManager.Stop();
}
catch (Exception ex)
{
    Console.WriteLine($"Audio error: {ex.Message}");
}
finally
{
    OwnAudio.Free();
}
```

## Advanced Features

### Mixing Multiple Audio Sources

```csharp
using Ownaudio;
using Ownaudio.Sources;

// Add multiple audio files
await sourceManager.AddOutputSource("path/to/audio1.mp3", "Track1Name");
await sourceManager.AddOutputSource("path/to/audio2.mp3", "Track2Name");

// Adjust volume for individual sources
sourceManager["Track1Name"].Volume = 0.8f;  // 80% volume for first source
sourceManager["Track2Name"].Volume = 0.6f;  // 60% volume for second source

// Play mixed audio
sourceManager.Play();
```

### Audio Recording

```csharp
// Add an input source
await sourceManager.AddInputSource();

// Start recording to file
sourceManager.Play("output.wav", 16);  // 16-bit recording
```

### Time Stretching and Pitch Shifting

```csharp
// Change tempo without affecting pitch (value range -20 to +20)
sourceManager["Track1Name"].Tempo = 10.0;  // Speed up by 10%

// Change pitch without affecting tempo (value range -6 to +6 semitones)
sourceManager["Track1Name"].Pitch = 2.0;  // Raise pitch by 2 semitones
```

### Seeking Within Audio

```csharp
// Seek to a specific position
sourceManager.Seek(TimeSpan.FromSeconds(30));  // Seek to 30 seconds
```

## Audio Processing with Built-in Effects

OwnAudio includes a comprehensive effects library:

```csharp
using Ownaudio.Effects;

// Apply reverb effect
var reverb = new Reverb(0.5f, 0.3f, 0.4f, 0.7f);
sourceManager.CustomSampleProcessor = reverb;

// Apply delay effect
var delay = new Delay(500, 0.4f, 0.3f, 44100);
sourceManager.CustomSampleProcessor = delay;

// Apply compressor
var compressor = new Compressor(0.5f, 4.0f, 100f, 200f, 1.0f, 44100f);
sourceManager.CustomSampleProcessor = compressor;

// Apply equalizer
var equalizer = new Equalizer(44100);
equalizer.SetBandGain(0, 100f, 1.4f, 3.0f);  // Boost bass
sourceManager.CustomSampleProcessor = equalizer;
```

### Available Effects

- **Reverb**: Professional quality reverb based on Freeverb algorithm
- **Delay**: Echo effect with feedback control
- **Distortion**: Overdrive and soft clipping
- **Compressor**: Dynamic range compression
- **Equalizer**: 10-band parametric EQ
- **Chorus**: Multi-voice modulation effect
- **Flanger**: Variable delay modulation
- **Phaser**: All-pass filter stages for phasing effect
- **Rotary**: Rotary speaker simulation
- **DynamicAmp**: Adaptive volume control
- **Enhancer**: Harmonic enhancement
- **Overdrive**: effect with tube-like saturation
- **Limiter**: with look-ahead and smooth gain reduction

## Custom Audio Processing

You can implement custom audio processing by implementing the `SampleProcessorBase` class:

```csharp
using Ownaudio.Processors;

public class MyAudioProcessor : SampleProcessorBase
{
    public override void Process(Span<float> samples)
    {
        // Process audio samples
        for (int i = 0; i < samples.Length; i++)
        {
            // Example: Simple gain adjustment
            samples[i] *= 0.5f;  // 50% volume
        }
    }
    
    public override void Reset()
    {
        // Reset internal state if needed
    }
}

// Apply the processor to source manager
var processor = new MyAudioProcessor();
sourceManager.CustomSampleProcessor = processor;
```

## SourceSpark 
**Game-Optimized Audio Effects**

The `SourceSpark` class is a simplified audio source designed specifically for short audio clips and sound effects, making it perfect for game development. Unlike standard sources, **SourceSpark loads entire audio files into memory** for instant, zero-latency playback.

### Key Features for Game Development

- **Zero-latency playback** - Audio data stored in memory for instant access
- **Looping support** - Perfect for ambient sounds like rain, wind, or engine noise
- **Multiple simultaneous playback** - Create multiple instances for overlapping sounds
- **Automatic cleanup** - Non-looping sounds are automatically removed when finished
- **Real-time effects** - Pitch, tempo, and volume can be modified during playback

### Basic Usage

```csharp
using Ownaudio;
using Ownaudio.Sources;

// Add a simple sound effect
var gunshot = sourceManager.AddSparkSource("sounds/gunshot.wav", looping: false, volume: 0.9f);
gunshot.Play(); // Direct playback

// Add looping ambient sound
var rainSound = sourceManager.AddSparkSource("ambient/rain.wav", looping: true, volume: 0.4f);
rainSound.Play(); // Start looping

// Start the source manager to handle all sources
sourceManager.Play();
```

### Advanced Game Audio

```csharp
// Dynamic engine sound for vehicles
var engineSound = sourceManager.AddSparkSource("car_engine.wav", looping: true, volume: 0.6f);
engineSound.Play();

// Real-time sound modification based on game state
void UpdateEngineSound(float speed) {
    engineSound.Pitch = speed * 0.01; // Higher pitch = faster speed
    engineSound.Volume = Math.Min(0.8f, 0.3f + speed * 0.005f);
}

// Multiple overlapping gunshots - create separate instances
var pistol1 = sourceManager.AddSparkSource("weapons/pistol.wav");
var pistol2 = sourceManager.AddSparkSource("weapons/pistol.wav");
pistol1.Play(); // First shot
pistol2.Play(); // Second shot (overlapping)
```

### Loop Management for Ambient Audio

```csharp
// Weather system with looping sounds
var currentWeather = sourceManager.AddSparkSource("weather/clear.wav", looping: true, volume: 0.2f);
currentWeather.Play();

void ChangeWeather(WeatherType weather) {
    // Stop current weather sound
    currentWeather.Stop();
    sourceManager.RemoveSparkSource(currentWeather);
    
    // Start new weather sound
    string weatherFile = weather switch {
        WeatherType.Rain => "weather/rain.wav",
        WeatherType.Storm => "weather/thunder.wav",
        WeatherType.Wind => "weather/wind.wav",
        _ => "weather/clear.wav"
    };
    
    currentWeather = sourceManager.AddSparkSource(weatherFile, looping: true, volume: 0.4f);
    currentWeather.Play();
}
```

### Runtime Control

```csharp
// Loop control during gameplay
sparkSource.IsLooping = true;  // Enable looping
sparkSource.IsLooping = false; // Disable looping

// State management
sparkSource.Play();   // Start playback
sparkSource.Pause();  // Pause playback
sparkSource.Resume(); // Resume from pause
sparkSource.Stop();   // Stop and reset

// Real-time audio effects
sparkSource.Volume = 0.5f;     // Adjust volume
sparkSource.Pitch = 2.0;       // Raise pitch by 2 semitones
sparkSource.Tempo = 1.5;       // Speed up by 50%
```

### Memory-Based Advantages

**Perfect for:**
- UI sounds (button clicks, menu navigation)
- Weapon effects (gunshots, explosions)
- Short ambient loops (rain, wind, machinery)
- Game event sounds (collectibles, notifications)

**Benefits:**
- **Instant response** - No file I/O during gameplay
- **Reliable playback** - No streaming errors or stuttering  
- **Flexible manipulation** - Real-time pitch/tempo changes
- **Concurrent playback** - Multiple instances of same sound

**Memory Guidelines:**
- Ideal for clips under 10 seconds
- Best suited for frequently used sounds
- Perfect for looping ambient audio
- Excellent for rapid-fire sound effects

### Lifecycle Management

```csharp
// Automatic cleanup for one-shot sounds
sparkSource.StateChanged += (sender, e) => {
    if (sparkSource.HasFinished && !sparkSource.IsLooping) {
        // Non-looping sounds are automatically removed
        sourceManager.RemoveSparkSource(sparkSource);
    }
};

// Manual cleanup for persistent sounds
if (sparkSource.IsLooping) {
    sparkSource.Stop();
    sourceManager.RemoveSparkSource(sparkSource);
}
```
The memory-based approach makes SourceSpark ideal for games where audio responsiveness and reliability are crucial, trading memory usage for guaranteed performance and zero-latency audio playback.

## Real-time Audio Sources

OwnAudio supports real-time audio sources for live audio generation and streaming:
<<<<<<< HEAD

```csharp
using System.Threading.Tasks;

// Add a real-time source
var realtimeSource = sourceManager.AddRealTimeSource(1.0f, 2); // Volume 1.0, stereo

// Submit audio samples in real-time
float[] samples = new float[1024]; // Your generated audio data
realtimeSource.SubmitSamples(samples);
```

### Live Audio Streaming and Real-time Playback

The `SourceSound` class enables real-time audio streaming, perfect for:
- Live audio synthesis
- Network audio streaming
- Real-time audio effects processing
- Dynamic audio generation

```csharp
using Ownaudio;
using Ownaudio.Sources;
using System;
using System.Threading.Tasks;

// Create a real-time audio source
var liveSource = sourceManager.AddRealTimeSource(1.0f, 2); // Volume, channels

// Example: Generate and stream sine wave in real-time
await Task.Run(async () =>
{
    int sampleRate = 44100;
    int frequency = 440; // A4 note
    float amplitude = 0.3f;
    int samplesPerBuffer = 1024;
    
    double phase = 0;
    double phaseIncrement = 2.0 * Math.PI * frequency / sampleRate;
    
    while (liveSource.State != SourceState.Idle)
    {
        float[] buffer = new float[samplesPerBuffer * 2]; // Stereo
        
        for (int i = 0; i < samplesPerBuffer; i++)
        {
            float sample = (float)(Math.Sin(phase) * amplitude);
            buffer[i * 2] = sample;     // Left channel
            buffer[i * 2 + 1] = sample; // Right channel
            
            phase += phaseIncrement;
            if (phase >= 2.0 * Math.PI)
                phase -= 2.0 * Math.PI;
        }
        
        // Submit samples for real-time playback
        liveSource.SubmitSamples(buffer);
        
        // Control timing for smooth playback
        await Task.Delay(10);
    }
});

// Start playback
sourceManager.Play();
```

### Network Audio Streaming Example

```csharp
// Example: Receive audio data from network and play in real-time
var networkSource = sourceManager.AddRealTimeSource(1.0f, 2);

// Network audio receiver (pseudo-code)
networkClient.OnAudioDataReceived += (audioData) =>
{
    // Convert received network data to float array
    float[] samples = ConvertBytesToFloats(audioData);
    
    // Submit to real-time source for immediate playback
    networkSource.SubmitSamples(samples);
};

sourceManager.Play();
```

### Custom Audio Generator

```csharp
using System;
using System.Threading.Tasks;

public class AudioGenerator
{
    private SourceSound _source;
    private int _sampleRate;
    private bool _isGenerating;
    
    public AudioGenerator(SourceManager manager, int sampleRate = 44100)
    {
        _sampleRate = sampleRate;
        _source = manager.AddRealTimeSource(1.0f, 2);
    }
    
    public void StartGeneration()
    {
        _isGenerating = true;
        
        Task.Run(async () =>
        {
            while (_isGenerating)
            {
                float[] audioBuffer = GenerateAudio(1024);
                _source.SubmitSamples(audioBuffer);
                await Task.Delay(5); // Smooth streaming
            }
        });
    }
    
    public void StopGeneration()
    {
        _isGenerating = false;
    }
    
    private float[] GenerateAudio(int samples)
    {
        // Your custom audio generation logic here
        float[] buffer = new float[samples * 2]; // Stereo
        
        // Fill buffer with generated audio data
        for (int i = 0; i < samples; i++)
        {
            float sample = GenerateSample(); // Your generation method
            buffer[i * 2] = sample;     // Left
            buffer[i * 2 + 1] = sample; // Right
        }
        
        return buffer;
    }
    
    private float GenerateSample()
    {
        // Implement your audio generation algorithm
        return 0.0f;
    }
}

// Usage
var generator = new AudioGenerator(sourceManager);
generator.StartGeneration();
sourceManager.Play();
```

## Audio Data Extraction

```csharp
=======

```csharp
using System.Threading.Tasks;

// Add a real-time source
var realtimeSource = sourceManager.AddRealTimeSource(1.0f, 2); // Volume 1.0, stereo

// Submit audio samples in real-time
float[] samples = new float[1024]; // Your generated audio data
realtimeSource.SubmitSamples(samples);
```

### Live Audio Streaming and Real-time Playback

The `SourceSound` class enables real-time audio streaming, perfect for:
- Live audio synthesis
- Network audio streaming
- Real-time audio effects processing
- Dynamic audio generation

```csharp
using Ownaudio;
using Ownaudio.Sources;
using System;
using System.Threading.Tasks;

// Create a real-time audio source
var liveSource = sourceManager.AddRealTimeSource(1.0f, 2); // Volume, channels

// Example: Generate and stream sine wave in real-time
await Task.Run(async () =>
{
    int sampleRate = 44100;
    int frequency = 440; // A4 note
    float amplitude = 0.3f;
    int samplesPerBuffer = 1024;
    
    double phase = 0;
    double phaseIncrement = 2.0 * Math.PI * frequency / sampleRate;
    
    while (liveSource.State != SourceState.Idle)
    {
        float[] buffer = new float[samplesPerBuffer * 2]; // Stereo
        
        for (int i = 0; i < samplesPerBuffer; i++)
        {
            float sample = (float)(Math.Sin(phase) * amplitude);
            buffer[i * 2] = sample;     // Left channel
            buffer[i * 2 + 1] = sample; // Right channel
            
            phase += phaseIncrement;
            if (phase >= 2.0 * Math.PI)
                phase -= 2.0 * Math.PI;
        }
        
        // Submit samples for real-time playback
        liveSource.SubmitSamples(buffer);
        
        // Control timing for smooth playback
        await Task.Delay(10);
    }
});

// Start playback
sourceManager.Play();
```

### Network Audio Streaming Example

```csharp
// Example: Receive audio data from network and play in real-time
var networkSource = sourceManager.AddRealTimeSource(1.0f, 2);

// Network audio receiver (pseudo-code)
networkClient.OnAudioDataReceived += (audioData) =>
{
    // Convert received network data to float array
    float[] samples = ConvertBytesToFloats(audioData);
    
    // Submit to real-time source for immediate playback
    networkSource.SubmitSamples(samples);
};

sourceManager.Play();
```

### Custom Audio Generator

```csharp
using System;
using System.Threading.Tasks;

public class AudioGenerator
{
    private SourceSound _source;
    private int _sampleRate;
    private bool _isGenerating;
    
    public AudioGenerator(SourceManager manager, int sampleRate = 44100)
    {
        _sampleRate = sampleRate;
        _source = manager.AddRealTimeSource(1.0f, 2);
    }
    
    public void StartGeneration()
    {
        _isGenerating = true;
        
        Task.Run(async () =>
        {
            while (_isGenerating)
            {
                float[] audioBuffer = GenerateAudio(1024);
                _source.SubmitSamples(audioBuffer);
                await Task.Delay(5); // Smooth streaming
            }
        });
    }
    
    public void StopGeneration()
    {
        _isGenerating = false;
    }
    
    private float[] GenerateAudio(int samples)
    {
        // Your custom audio generation logic here
        float[] buffer = new float[samples * 2]; // Stereo
        
        // Fill buffer with generated audio data
        for (int i = 0; i < samples; i++)
        {
            float sample = GenerateSample(); // Your generation method
            buffer[i * 2] = sample;     // Left
            buffer[i * 2 + 1] = sample; // Right
        }
        
        return buffer;
    }
    
    private float GenerateSample()
    {
        // Implement your audio generation algorithm
        return 0.0f;
    }
}

// Usage
var generator = new AudioGenerator(sourceManager);
generator.StartGeneration();
sourceManager.Play();
```

## Audio Data Extraction

```csharp
>>>>>>> cb97a0b9
// Load source audio data into a byte array
byte[] audioByte = sourceManager.Sources[0].GetByteAudioData(TimeSpan.Zero);

// Load source audio data into a float array
float[] audioFloat = sourceManager.Sources[0].GetFloatAudioData(TimeSpan.Zero);
```

# Chord Detection

Real-time or offline chord detection from musical notes.

## Core Components

### Detectors
- **BaseChordDetector** - Basic chord detection with major, minor, and 7th chords
- **ExtendedChordDetector** - Adds suspended, diminished, augmented, and add9 chords
- **OptimizedChordDetector** - Advanced detection with ambiguity handling and alternatives
- **RealTimeChordDetector** - Continuous analysis with stability filtering

### Analysis
- **SongChordAnalyzer** - Full song analysis with timed chord progressions
- **ChordAnalysis** - Detailed analysis results with confidence scores and explanations

## Quick Start

```csharp
using Ownaudio.Utilities.OwnChordDetect.Detectors;
using Ownaudio.Utilities.OwnChordDetect.Analysis;
using Ownaudio.Utilities.Extensions;

// Basic chord detection
var detector = new BaseChordDetector(confidenceThreshold: 0.7f);
var analysis = detector.AnalyzeChord(notes);
Console.WriteLine($"Detected: {analysis.ChordName} (confidence: {analysis.Confidence})");

// Extended chord detection with alternatives
var extendedDetector = new OptimizedChordDetector();
var (chord, confidence, isAmbiguous, alternatives) = extendedDetector.DetectChordAdvanced(notes);

// Real-time analysis
var realtimeDetector = new RealTimeChordDetector(bufferSize: 5);
var (stableChord, stability) = realtimeDetector.ProcessNotes(newNotes);

// Full song analysis
var songAnalyzer = new SongChordAnalyzer(windowSize: 1.0f, hopSize: 0.5f);
var timedChords = songAnalyzer.AnalyzeSong(allSongNotes);

// Complete example with SourceManager
var sourceManager = SourceManager.Instance;
await sourceManager.AddOutputSource("music.mp3", "MusicTrack");

// Detect chords from the loaded audio
var (timedChords, detectedKey, tempo) = sourceManager.DetectChords("MusicTrack", intervalSecond: 1.0f);

Console.WriteLine($"Detected Key: {detectedKey}");
Console.WriteLine($"Detected Tempo: {tempo} BPM");

foreach (var chord in timedChords)
{
    Console.WriteLine($"{chord.StartTime:F1}s-{chord.EndTime:F1}s: {chord.ChordName} ({chord.Confidence:F2})");
}
```

## Input Format

The library expects `Note` objects with:
- `Pitch` - MIDI pitch number
- `Amplitude` - Note volume (0.0-1.0)
- `StartTime` / `EndTime` - Timing in seconds

## Key Features

- **Template Matching** - Uses chromagram analysis and cosine similarity
- **Ambiguity Detection** - Identifies uncertain chord matches
- **Temporal Stability** - Real-time filtering for consistent results
- **Extensible Templates** - Add custom chord definitions
- **Song-level Analysis** - Extract complete chord progressions with timing

## Confidence Thresholds

- **0.9+** - Very confident detection
- **0.7+** - Likely correct
- **0.5+** - Possible but uncertain
- **Below 0.5** - Marked as "Unknown"

## WaveAvaloniaDisplay - Audio Visualization

A flexible, resource-efficient audio waveform visualization component for Avalonia applications.

### Key Features

- **Multiple display styles:** MinMax (classic waveform), Positive (half-wave rectified), or RMS (energy representation)
- **Zoom in/out:** Supports zooming for detailed audio inspection
- **Interactive playback position:** Users can change the playback position by clicking or dragging
- **Customizable appearance:** Colors and scaling are fully customizable
- **Optimized performance:** Minimal resource usage even with large audio files
- **File loading:** Direct loading from audio files with automatic format detection

### Usage

The following example demonstrates how to use the `WaveAvaloniaDisplay` component in an Avalonia application:

```xml
<Window xmlns="https://github.com/avaloniaui"
        xmlns:x="http://schemas.microsoft.com/winfx/2006/xaml"
        xmlns:audio="using:Ownaudio.Utilities"
        x:Class="MyAudioApp.MainWindow"
        Title="Audio Visualizer" Height="450" Width="800">

    <Grid>
        <audio:WaveAvaloniaDisplay x:Name="waveformDisplay"
                                WaveformBrush="DodgerBlue"
                                PlaybackPositionBrush="Red"
                                VerticalScale="1.0"
                                DisplayStyle="MinMax"/>
    </Grid>
</Window>
```

### C# Code

```csharp
using Ownaudio.Utilities;
using System;
using System.IO;
using System.Threading.Tasks;

// Set audio data from existing float array
waveformDisplay.SetAudioData(sourceManager.Sources[0].GetFloatAudioData(TimeSpan.Zero));

// Handle playback position changes
waveformDisplay.PlaybackPositionChanged += OnPlaybackPositionChanged;

// Load directly from audio file
waveformDisplay.LoadFromAudioFile("audio.mp3");

// Load with specific decoder preference
waveformDisplay.LoadFromAudioFile("audio.mp3", preferFFmpeg: true);

// Asynchronous loading
await waveformDisplay.LoadFromAudioFileAsync("large_audio.wav");

// Loading from stream
using var fileStream = File.OpenRead("audio.mp3");
waveformDisplay.LoadFromAudioStream(fileStream);

private void OnPlaybackPositionChanged(object sender, double position)
{
    // Update the actual audio playback position
    sourceManager.Seek(TimeSpan.FromSeconds(position * sourceManager.Duration.TotalSeconds));
}
```

### Properties

| Property | Type | Description |
|----------|------|-------------|
| WaveformBrush | IBrush | The color of the waveform |
| PlaybackPositionBrush | IBrush | The color of the playback position indicator |
| VerticalScale | double | Vertical scaling of the waveform (1.0 = original size) |
| DisplayStyle | WaveformDisplayStyle | The waveform display style (MinMax, Positive, RMS) |
| ZoomFactor | double | Zoom factor (1.0 = full view, larger values = more detailed view) |
| ScrollOffset | double | Horizontal scroll position (0.0 - 1.0) |
| PlaybackPosition | double | Current playback position (0.0 - 1.0) |

### Events

| Event | Parameter | Description |
|-------|-----------|-------------|
| PlaybackPositionChanged | double | Triggered when the user changes the playback position |

## Architecture

The library follows a layered architecture:

1. **Native Libraries** (FFmpeg & PortAudio/MiniAudio) - Low-level audio I/O and decoding
2. **Decoders** - Audio file decoding (FFmpegDecoder, MiniDecoder)
3. **Sources** - Audio source management (Source, SourceInput, SourceSound)
4. **SourceManager** - Mixing and controlling multiple sources
5. **Processors** - Custom audio processing pipeline
6. **Effects** - Built-in audio effects library
7. **Engines** - Audio engine abstraction (PortAudio/MiniAudio)

## Engine Configuration

You can configure the audio engine with specific parameters:

```csharp
using Ownaudio.Engines;

// Initialize first
OwnAudio.Initialize();

// Configure output engine options
SourceManager.OutputEngineOptions = new AudioEngineOutputOptions(
    OwnAudioEngine.EngineChannels.Stereo, 
    44100, 
    0.02 // Low latency
);

// Configure input engine options
SourceManager.InputEngineOptions = new AudioEngineInputOptions(
    OwnAudioEngine.EngineChannels.Mono, 
    44100, 
    0.02 // Low latency
);

// Set frames per buffer
SourceManager.EngineFramesPerBuffer = 512;
```

## Acknowledgements

Special thanks to the creators of the following repositories, whose code was instrumental in the development of OwnAudio:

- [Bufdio](https://github.com/luthfiampas/Bufdio) - Audio playback library for .NET
- [FFmpeg.AutoGen](https://github.com/Ruslan-B/FFmpeg.AutoGen) - FFmpeg auto generated unsafe bindings for C#/.NET
- [soundtouch.net](https://github.com/owoudenberg/soundtouch.net) - .NET wrapper for the SoundTouch audio processing library
- [Avalonia](https://github.com/AvaloniaUI/Avalonia) - Cross-platform .NET UI framework
- [SoundFlow](https://github.com/LSXPrime/SoundFlow) - A powerful and extensible cross-platform .NET audio engine.<|MERGE_RESOLUTION|>--- conflicted
+++ resolved
@@ -17,19 +17,10 @@
 - **Detecting musical chords from audio data** Real-time or offline chord detection from musical notes
 - **New feature: SourceSpark**, a useful resource for game developers, is ready. [See description below!](#sourcespark)
 
-<<<<<<< HEAD
-## 🚧 Work in Progress
-- [x] Load an unlimited number of audio files (sound effects, noises, etc.), which can be played at any time during playback, even in a loop.
-
-## Upcoming Features
-- Developing and testing mobile application support
-
-=======
-## Upcoming Features
-- Developing and testing mobile application support
-
->>>>>>> cb97a0b9
-## Sample Application
+## Prerequisites
+
+- FFmpeg libraries
+- PortAudio libraries
 
 Check out the sample application [OwnAudioSharpDemo](https://github.com/ModernMube/OwnAudioSharpDemo) that demonstrates the capabilities of the OwnAudioSharp audio library through an Avalonia MVVM application using ReactiveUI. MainWindowViewModel.cs contains the core logic for audio processing, playback, effects application, and UI control.
 
@@ -55,57 +46,25 @@
 
 ## Installation
 
-You can add this library to your project via NuGet or by directly referencing the project.
-```bash
-NuGet\Install-Package OwnAudioSharp
-```
-
-## Optional dependencies: PortAudio and FFmpeg
-
-By default, our code includes **MiniAudio**, which is ready to use for all systems, so you can get started right away!
-
-If you want to use **PortAudio** and **FFmpeg** on certain platforms for extended functionality, you can configure them as follows:
-
-### Windows
-
-1. Grab the **FFmpeg 6** files and extract them to a folder.
-
-2. Copy the **PortAudio 2** DLL file to the same folder.
-
-3. When you initialize `OwnAudio` in your code, just point to the folder path.
-
-### Linux
-
-1. Use Synaptic package manager (or your distribution's equivalent) to install `portaudio19-dev` (this usually provides PortAudio v2) and `ffmpeg` (version 6 or compatible).
-* For example, on Debian/Ubuntu based systems:
-
-```bash
-sudo apt update
-sudo apt install portaudio19-dev ffmpeg
-```
-(Note: Package names may vary slightly depending on your Linux distribution. Make sure you get libraries compatible with FFmpeg version 6.)
-
-2. `OwnAudio` is smart and will automatically find and use them if they are installed systemwide.
-
-### macOS
-
-1. Launch the terminal and use Homebrew:
-
-```bash
-brew install portaudio
-brew install ffmpeg@6
-```
-2. After installation, the code will automatically detect and prioritize PortAudio and FFmpeg.
-
-### Android and iOS
-
-* Good news! **MiniAudio** works out of the box on Android and iOS. These platforms don't require any additional steps to handle audio.
-
----
-
-## Support My Work
-
-If you find this project helpful, consider buying me a coffee!
+You can add this library to your project via NuGet (when published) or by directly referencing the project.
+
+### Required Libraries
+
+You will find the required files in the LIBS folder in a compressed file. 
+Extract the package appropriate for your operating system into the folder containing the compressed file.
+Depending on your operating system, you will need the following:
+
+#### Windows
+- FFmpeg libraries (avcodec, avformat, avutil, etc.)
+- portaudio.dll
+
+#### macOS
+- FFmpeg libraries (libavcodec.dylib, libavformat.dylib, libavutil.dylib, etc.)
+- libportaudio.dylib
+
+#### Linux
+- FFmpeg libraries (libavcodec.so, libavformat.so, libavutil.so, etc.)
+- libportaudio.so.2
 
 <a href="https://www.buymeacoffee.com/ModernMube" 
     target="_blank"><img src="https://cdn.buymeacoffee.com/buttons/v2/arial-yellow.png" 
@@ -406,10 +365,7 @@
 ```
 The memory-based approach makes SourceSpark ideal for games where audio responsiveness and reliability are crucial, trading memory usage for guaranteed performance and zero-latency audio playback.
 
-## Real-time Audio Sources
-
-OwnAudio supports real-time audio sources for live audio generation and streaming:
-<<<<<<< HEAD
+## Audio Data Read
 
 ```csharp
 using System.Threading.Tasks;
@@ -566,164 +522,6 @@
 ## Audio Data Extraction
 
 ```csharp
-=======
-
-```csharp
-using System.Threading.Tasks;
-
-// Add a real-time source
-var realtimeSource = sourceManager.AddRealTimeSource(1.0f, 2); // Volume 1.0, stereo
-
-// Submit audio samples in real-time
-float[] samples = new float[1024]; // Your generated audio data
-realtimeSource.SubmitSamples(samples);
-```
-
-### Live Audio Streaming and Real-time Playback
-
-The `SourceSound` class enables real-time audio streaming, perfect for:
-- Live audio synthesis
-- Network audio streaming
-- Real-time audio effects processing
-- Dynamic audio generation
-
-```csharp
-using Ownaudio;
-using Ownaudio.Sources;
-using System;
-using System.Threading.Tasks;
-
-// Create a real-time audio source
-var liveSource = sourceManager.AddRealTimeSource(1.0f, 2); // Volume, channels
-
-// Example: Generate and stream sine wave in real-time
-await Task.Run(async () =>
-{
-    int sampleRate = 44100;
-    int frequency = 440; // A4 note
-    float amplitude = 0.3f;
-    int samplesPerBuffer = 1024;
-    
-    double phase = 0;
-    double phaseIncrement = 2.0 * Math.PI * frequency / sampleRate;
-    
-    while (liveSource.State != SourceState.Idle)
-    {
-        float[] buffer = new float[samplesPerBuffer * 2]; // Stereo
-        
-        for (int i = 0; i < samplesPerBuffer; i++)
-        {
-            float sample = (float)(Math.Sin(phase) * amplitude);
-            buffer[i * 2] = sample;     // Left channel
-            buffer[i * 2 + 1] = sample; // Right channel
-            
-            phase += phaseIncrement;
-            if (phase >= 2.0 * Math.PI)
-                phase -= 2.0 * Math.PI;
-        }
-        
-        // Submit samples for real-time playback
-        liveSource.SubmitSamples(buffer);
-        
-        // Control timing for smooth playback
-        await Task.Delay(10);
-    }
-});
-
-// Start playback
-sourceManager.Play();
-```
-
-### Network Audio Streaming Example
-
-```csharp
-// Example: Receive audio data from network and play in real-time
-var networkSource = sourceManager.AddRealTimeSource(1.0f, 2);
-
-// Network audio receiver (pseudo-code)
-networkClient.OnAudioDataReceived += (audioData) =>
-{
-    // Convert received network data to float array
-    float[] samples = ConvertBytesToFloats(audioData);
-    
-    // Submit to real-time source for immediate playback
-    networkSource.SubmitSamples(samples);
-};
-
-sourceManager.Play();
-```
-
-### Custom Audio Generator
-
-```csharp
-using System;
-using System.Threading.Tasks;
-
-public class AudioGenerator
-{
-    private SourceSound _source;
-    private int _sampleRate;
-    private bool _isGenerating;
-    
-    public AudioGenerator(SourceManager manager, int sampleRate = 44100)
-    {
-        _sampleRate = sampleRate;
-        _source = manager.AddRealTimeSource(1.0f, 2);
-    }
-    
-    public void StartGeneration()
-    {
-        _isGenerating = true;
-        
-        Task.Run(async () =>
-        {
-            while (_isGenerating)
-            {
-                float[] audioBuffer = GenerateAudio(1024);
-                _source.SubmitSamples(audioBuffer);
-                await Task.Delay(5); // Smooth streaming
-            }
-        });
-    }
-    
-    public void StopGeneration()
-    {
-        _isGenerating = false;
-    }
-    
-    private float[] GenerateAudio(int samples)
-    {
-        // Your custom audio generation logic here
-        float[] buffer = new float[samples * 2]; // Stereo
-        
-        // Fill buffer with generated audio data
-        for (int i = 0; i < samples; i++)
-        {
-            float sample = GenerateSample(); // Your generation method
-            buffer[i * 2] = sample;     // Left
-            buffer[i * 2 + 1] = sample; // Right
-        }
-        
-        return buffer;
-    }
-    
-    private float GenerateSample()
-    {
-        // Implement your audio generation algorithm
-        return 0.0f;
-    }
-}
-
-// Usage
-var generator = new AudioGenerator(sourceManager);
-generator.StartGeneration();
-sourceManager.Play();
-```
-
-## Audio Data Extraction
-
-```csharp
->>>>>>> cb97a0b9
 // Load source audio data into a byte array
 byte[] audioByte = sourceManager.Sources[0].GetByteAudioData(TimeSpan.Zero);
 
