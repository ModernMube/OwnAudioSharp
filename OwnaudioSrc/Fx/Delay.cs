--- conflicted
+++ resolved
@@ -4,8 +4,7 @@
 namespace Ownaudio.Fx
 {
     /// <summary>
-<<<<<<< HEAD
-    /// Delay presets for different audio processing scenarios
+    /// Delay fx
     /// </summary>
     public enum DelayPreset
     {
@@ -59,21 +58,13 @@
     }
 
     /// <summary>
-=======
->>>>>>> cb97a0b9
     /// Professional delay fx with improved audio quality and stability
     /// </summary>
     public class Delay : SampleProcessorBase
     {
-        private float[]? _delayBuffer;
-        private int _writeIndex;
-        private int _readIndex;
-<<<<<<< HEAD
-=======
-        private readonly int _sampleRate;
->>>>>>> cb97a0b9
-        private int _delaySamples;
-        private int _time;
+        private readonly float[] _delayBuffer;  // A buffer for storing delayed samples
+        private int _bufferIndex;               // The current index of the buffer
+        private readonly int _sampleRate;       // Sample rate
 
         // High-frequency damping for more natural sound
         private float _dampingCoeff = 0.2f;
@@ -142,100 +133,14 @@
             if (mix < 0.0f || mix > 1.0f)
                 throw new ArgumentException("The Mix value must be between 0.0 and 1.0.", nameof(mix));
 
-<<<<<<< HEAD
-            SampleRate = sampleRate;
-=======
-            _sampleRate = sampleRate;
->>>>>>> cb97a0b9
             Time = time;
             Repeat = repeat;
             Mix = mix;
+            _sampleRate = sampleRate;
 
-            InitializeBuffer();
-<<<<<<< HEAD
-        }
-
-        /// <summary>
-        /// Set delay parameters using predefined presets
-        /// </summary>
-        public void SetPreset(DelayPreset preset)
-        {
-            switch (preset)
-            {
-                case DelayPreset.SlapBack:
-                    // Short slap-back delay for vocal thickening
-                    // Very short timing with minimal feedback for natural doubling
-                    Time = 80;          // 80ms - classic slap-back timing
-                    Repeat = 0.15f;     // 15% feedback - minimal repeats
-                    Mix = 0.25f;        // 25% mix - subtle but noticeable
-                    Damping = 0.1f;     // Low damping for brightness
-                    break;
-
-                case DelayPreset.ClassicEcho:
-                    // Traditional echo effect for general use
-                    // Medium timing with controlled feedback
-                    Time = 375;         // 375ms - classic echo timing (dotted eighth at 120 BPM)
-                    Repeat = 0.35f;     // 35% feedback - musical repeats
-                    Mix = 0.3f;         // 30% mix - balanced blend
-                    Damping = 0.25f;    // Moderate damping for natural sound
-                    break;
-
-                case DelayPreset.Ambient:
-                    // Spacious delay for atmospheric effects
-                    // Long timing with higher feedback for ethereal sounds
-                    Time = 650;         // 650ms - long, spacious timing
-                    Repeat = 0.55f;     // 55% feedback - multiple repeats
-                    Mix = 0.45f;        // 45% mix - prominent delay
-                    Damping = 0.4f;     // Higher damping for warmth
-                    break;
-
-                case DelayPreset.Rhythmic:
-                    // Eighth note delay for rhythmic enhancement
-                    // Synced to musical timing for groove
-                    Time = 250;         // 250ms - eighth note at 120 BPM
-                    Repeat = 0.4f;      // 40% feedback - rhythmic repeats
-                    Mix = 0.35f;        // 35% mix - clear rhythmic pattern
-                    Damping = 0.2f;     // Moderate damping for clarity
-                    break;
-
-                case DelayPreset.PingPong:
-                    // Stereo ping-pong delay effect
-                    // Medium timing for stereo bouncing
-                    Time = 300;         // 300ms - good for stereo width
-                    Repeat = 0.45f;     // 45% feedback - sustained bouncing
-                    Mix = 0.4f;         // 40% mix - prominent stereo effect
-                    Damping = 0.15f;    // Low damping for stereo clarity
-                    break;
-
-                case DelayPreset.TapeEcho:
-                    // Vintage tape delay emulation
-                    // Classic analog delay characteristics
-                    Time = 400;         // 400ms - classic tape delay timing
-                    Repeat = 0.5f;      // 50% feedback - vintage sustain
-                    Mix = 0.38f;        // 38% mix - vintage blend
-                    Damping = 0.6f;     // High damping for tape warmth
-                    break;
-
-                case DelayPreset.Dub:
-                    // Reggae/dub style delay with heavy feedback
-                    // Long delay with high feedback for classic dub echoes
-                    Time = 500;         // 500ms - dub timing
-                    Repeat = 0.7f;      // 70% feedback - heavy dub repeats
-                    Mix = 0.5f;         // 50% mix - prominent dub effect
-                    Damping = 0.45f;    // Moderate-high damping for dub character
-                    break;
-
-                case DelayPreset.Thickening:
-                    // Micro delay for subtle thickening
-                    // Very short delay for enhancement without obvious delay
-                    Time = 15;          // 15ms - micro delay timing
-                    Repeat = 0.05f;     // 5% feedback - minimal repeats
-                    Mix = 0.15f;        // 15% mix - subtle enhancement
-                    Damping = 0.05f;    // Very low damping for transparency
-                    break;
-            }
-=======
->>>>>>> cb97a0b9
+            _delaySamples = (int)((time / 1000.0) * sampleRate); // Delay in samples
+            _delayBuffer = new float[_delaySamples];
+            _bufferIndex = 0;
         }
 
         /// <summary>
@@ -246,72 +151,14 @@
         {
 #nullable disable
             for (int i = 0; i < samples.Length; i++)
-<<<<<<< HEAD
             {
-                float delayedSample = _delayBuffer[_readIndex];
-
-                // Apply high-frequency damping for more natural sound
-                delayedSample = _lastOutput + _dampingCoeff * (delayedSample - _lastOutput);
-                _lastOutput = delayedSample;
-
-                // Create feedback with soft clipping to prevent harsh distortion
-                float feedbackSample = SoftClip(samples[i] + (delayedSample * Repeat));
-
-                _delayBuffer[_writeIndex] = feedbackSample;
-
-                // Mix original and delayed signals
-                samples[i] = (samples[i] * (1.0f - Mix)) + (delayedSample * Mix);
-
-                // Advance buffer pointers with wraparound
-                _writeIndex = (_writeIndex + 1) % _delaySamples;
-                _readIndex = (_readIndex + 1) % _delaySamples;
+                
+                float delayedSample = _delayBuffer[_bufferIndex];       // Retrieve the delayed pattern
+                _delayBuffer[_bufferIndex] = samples[i] + (delayedSample * Repeat);     // New sample in buffer with feedback                 
+                _bufferIndex = (_bufferIndex + 1) % _delaySamples;      // Increasing the buffer index (circular operation)
+                samples[i] = (samples[i] * (1.0f - Mix)) + (delayedSample * Mix);       // Mix original and delayed signal
             }
-#nullable restore
-        }
-
-        /// <summary>
-        /// Resets the delay effect by clearing the delay buffer and resetting the buffer index.
-        /// Does not modify any settings or parameters.
-        /// </summary>
-        public override void Reset()
-        {
-            if (_delayBuffer != null)
-            {
-                Array.Clear(_delayBuffer, 0, _delayBuffer.Length);
-            }
-=======
-            {
-                float delayedSample = _delayBuffer[_readIndex];
-
-                delayedSample = _lastOutput + _dampingCoeff * (delayedSample - _lastOutput);
-                _lastOutput = delayedSample;
-
-                float feedbackSample = SoftClip(samples[i] + (delayedSample * Repeat));
-
-                _delayBuffer[_writeIndex] = feedbackSample;
-
-                samples[i] = (samples[i] * (1.0f - Mix)) + (delayedSample * Mix);
-
-                _writeIndex = (_writeIndex + 1) % _delaySamples;
-                _readIndex = (_readIndex + 1) % _delaySamples;
-            }
-#nullable restore
-        }
-
-        /// <summary>
-        /// Resets the delay effect by clearing the delay buffer and resetting the buffer index.
-        /// Does not modify any settings or parameters.
-        /// </summary>
-        public override void Reset()
-        {
-            if (_delayBuffer != null)
-            {
-                Array.Clear(_delayBuffer, 0, _delayBuffer.Length);
-            }
->>>>>>> cb97a0b9
-            _writeIndex = 0;
-            _readIndex = 0;
-            _lastOutput = 0.0f;
+            
         }
 
         /// <summary>
@@ -319,84 +166,11 @@
         /// </summary>
         private void UpdateDelayTime()
         {
-<<<<<<< HEAD
-            _delaySamples = Math.Max(1, (int)((Time / 1000.0) * SampleRate));
-=======
-            _delaySamples = Math.Max(1, (int)((Time / 1000.0) * _sampleRate));
->>>>>>> cb97a0b9
-            InitializeBuffer();
-        }
-
-        /// <summary>
-        /// Initialize or reinitialize the delay buffer
-        /// </summary>
-        private void InitializeBuffer()
-        {
-            int bufferSize = Math.Max(_delaySamples, 64);
-
-            if (_delayBuffer == null || _delayBuffer.Length != bufferSize)
+            if (_delayBuffer is not null)
             {
-                _delayBuffer = new float[bufferSize];
+                _delaySamples = (int)((Time / 1000.0) * _sampleRate);
+                Array.Clear(_delayBuffer, 0, _delayBuffer.Length); // Clear buffer for stable operation
             }
-            else
-            {
-                Array.Clear(_delayBuffer, 0, _delayBuffer.Length);
-            }
-
-            _writeIndex = 0;
-            _readIndex = 0;
-            _lastOutput = 0.0f;
-        }
-
-        /// <summary>
-        /// Soft clipping function to prevent harsh distortion
-        /// </summary>
-        /// <param name="input">Input sample</param>
-        /// <returns>Soft-clipped sample</returns>
-        private static float SoftClip(float input)
-        {
-            const float threshold = 0.7f;
-
-            if (Math.Abs(input) <= threshold)
-                return input;
-
-            float sign = Math.Sign(input);
-            float abs = Math.Abs(input);
-
-            // Smooth saturation curve
-            return sign * (threshold + (1.0f - threshold) * (1.0f - 1.0f / (1.0f + (abs - threshold) * 2.0f)));
-<<<<<<< HEAD
-        }
-
-        /// <summary>
-        /// Converts milliseconds to samples based on sample rate
-        /// </summary>
-        public int MsToSamples(float milliseconds)
-        {
-            return (int)((milliseconds / 1000.0f) * SampleRate);
-        }
-
-        /// <summary>
-        /// Converts samples to milliseconds based on sample rate
-        /// </summary>
-        public float SamplesToMs(int samples)
-        {
-            return (samples * 1000.0f) / SampleRate;
-        }
-
-        /// <summary>
-        /// Calculates delay time for musical note values at given BPM
-        /// </summary>
-        /// <param name="bpm">Beats per minute</param>
-        /// <param name="noteValue">Note value (1.0 = quarter note, 0.5 = eighth note, etc.)</param>
-        /// <returns>Delay time in milliseconds</returns>
-        public static int CalculateMusicalDelay(float bpm, float noteValue)
-        {
-            // Calculate quarter note duration in milliseconds
-            float quarterNoteMs = (60.0f / bpm) * 1000.0f;
-            return (int)(quarterNoteMs * noteValue);
-=======
->>>>>>> cb97a0b9
         }
     }
 }