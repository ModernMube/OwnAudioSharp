﻿using Ownaudio.Processors;
using System;
using System.Runtime.CompilerServices;

namespace Ownaudio.Fx
{
    /// <summary>
    /// Compression presets for different audio processing scenarios
    /// </summary>
    public enum CompressorPreset
    {
        /// <summary>
        /// Gentle vocal compression - subtle control for spoken word and vocals
        /// Soft knee, moderate ratio, medium attack/release for natural sound
        /// </summary>
        VocalGentle,

        /// <summary>
        /// Aggressive vocal compression - strong control for consistent vocal levels
        /// Low threshold, high ratio, fast attack for broadcast-style vocal processing
        /// </summary>
        VocalAggressive,

        /// <summary>
        /// Drum compression - punchy transient control for percussive elements
        /// Medium threshold, moderate ratio, very fast attack to preserve punch
        /// </summary>
        Drums,

        /// <summary>
        /// Bass compression - tight low-end control for bass instruments
        /// Low threshold, high ratio, medium attack to maintain fundamental frequencies
        /// </summary>
        Bass,

        /// <summary>
        /// Mastering limiter - transparent limiting for final mix protection
        /// High threshold, very high ratio, ultra-fast attack for peak limiting
        /// </summary>
        MasteringLimiter,

        /// <summary>
        /// Vintage style - emulates classic analog compressor characteristics
        /// Medium settings with slower response for musical, warm compression
        /// </summary>
        Vintage
    }

    /// <summary>
    /// Compressor effekt
    /// </summary>
    public class Compressor : SampleProcessorBase
    {
        private float threshold = 0.5f;
        private float ratio = 4.0f;
        private float attackTime = 0.1f;
        private float releaseTime = 0.2f;
        private float makeupGain = 1.0f;
        private float envelope = 0.0f;
        private float sampleRate = 44100f;

        /// <summary>
        /// Constructor with customizable parameters
        /// </summary>
        /// <param name="threshold">Threshold level in range [0,1]</param>
        /// <param name="ratio">Compression ratio</param>
        /// <param name="attackTime">Attack time in seconds</param>
        /// <param name="releaseTime">Release time in seconds</param>
        /// <param name="makeupGain">Envelope follower state</param>
        /// <param name="sampleRate">Sample rate</param>
        public Compressor(float threshold = 0.5f, float ratio = 4.0f, float attackTime = 100f, float releaseTime = 200f, float makeupGain = 1.0f, float sampleRate = 44100f)
        {
            this.threshold = threshold;
            this.ratio = ratio;
            this.attackTime = attackTime / 1000f;
            this.releaseTime = releaseTime / 1000f;
            this.makeupGain = makeupGain;
            this.sampleRate = sampleRate;
        }

        /// <summary>
        /// Compressor process
        /// </summary>
        /// <param name="samples"></param>
        public override void Process(Span<float> samples)
        {
            // Constants for envelope follower
            float attackCoeff = (float)Math.Exp(-1.0 / (sampleRate * attackTime));
            float releaseCoeff = (float)Math.Exp(-1.0 / (sampleRate * releaseTime));

            for (int i = 0; i < samples.Length; i++)
            {
                float inputLevel = Math.Abs(samples[i]);  // Get absolute value of sample for level detection


                if (inputLevel > envelope)   // Envelope follower
                    envelope = attackCoeff * envelope + (1 - attackCoeff) * inputLevel;
                else
                    envelope = releaseCoeff * envelope + (1 - releaseCoeff) * inputLevel;


                float gainReduction = 1.0f;   // Calculate gain reduction
                if (envelope > threshold)
                {
                    // Convert to dB for easier calculation
                    float levelDb = 20 * (float)Math.Log10(envelope);
                    float thresholdDb = 20 * (float)Math.Log10(threshold);

                    float compressedDb = thresholdDb + (levelDb - thresholdDb) / ratio; // Apply compression ratio

                    gainReduction = (float)Math.Pow(10, (compressedDb - levelDb) / 20); // Convert back to linear gain
                }

                samples[i] *= gainReduction * makeupGain; // Apply compression and makeup gain
            }
        }

        /// <summary>
<<<<<<< HEAD
        /// Set compressor parameters using predefined presets
        /// </summary>
        public void SetPreset(CompressorPreset preset)
        {
            switch (preset)
            {
                case CompressorPreset.VocalGentle:
                    // Gentle vocal processing for natural sound
                    // Higher threshold to catch only louder parts, moderate ratio for musicality
                    Threshold = 0.7f;     // -2.9 dB - catches peaks without over-processing
                    Ratio = 3.0f;         // 3:1 - musical compression ratio
                    AttackTime = 15f;     // 15ms - fast enough for vocals, slow enough to preserve character
                    ReleaseTime = 150f;   // 150ms - natural release for smooth sound
                    MakeupGain = 1.2f;    // +1.6 dB - compensate for gentle reduction
                    break;

                case CompressorPreset.VocalAggressive:
                    // Strong vocal control for broadcast/podcast style
                    // Low threshold catches more signal, high ratio for consistent levels
                    Threshold = 0.35f;    // -9.1 dB - catches most of the vocal range
                    Ratio = 8.0f;         // 8:1 - strong compression for consistency
                    AttackTime = 5f;      // 5ms - fast attack for immediate control
                    ReleaseTime = 100f;   // 100ms - quick release to avoid pumping
                    MakeupGain = 2.5f;    // +8 dB - significant makeup gain needed
                    break;

                case CompressorPreset.Drums:
                    // Punchy drum compression preserving transients
                    // Balanced threshold, moderate ratio, very fast attack for transient control
                    Threshold = 0.6f;     // -4.4 dB - allows transient punch through
                    Ratio = 4.5f;         // 4.5:1 - controlled but punchy
                    AttackTime = 1f;      // 1ms - ultra-fast to catch transients
                    ReleaseTime = 80f;    // 80ms - quick release to avoid sustain compression
                    MakeupGain = 1.8f;    // +5.1 dB - restore punch
                    break;

                case CompressorPreset.Bass:
                    // Tight bass control maintaining fundamental frequencies
                    // Lower threshold for consistent low-end, high ratio for control
                    Threshold = 0.45f;    // -7 dB - controls bass dynamics effectively
                    Ratio = 6.0f;         // 6:1 - strong control for consistent low-end
                    AttackTime = 10f;     // 10ms - fast enough for control, slow enough for fundamentals
                    ReleaseTime = 200f;   // 200ms - slower release for smooth bass response
                    MakeupGain = 2.0f;    // +6 dB - restore bass presence
                    break;

                case CompressorPreset.MasteringLimiter:
                    // Transparent peak limiting for mastering
                    // High threshold for peaks only, extreme ratio for limiting
                    Threshold = 0.9f;     // -0.9 dB - only catches peaks
                    Ratio = 20.0f;        // 20:1 - limiting ratio
                    AttackTime = 0.1f;    // 0.1ms - instant attack for peak catching
                    ReleaseTime = 50f;    // 50ms - fast release to avoid pumping
                    MakeupGain = 1.0f;    // 0 dB - transparent processing
                    break;

                case CompressorPreset.Vintage:
                    // Classic analog compressor emulation
                    // Medium settings with slower response for vintage character
                    Threshold = 0.55f;    // -5.2 dB - moderate threshold
                    Ratio = 3.5f;         // 3.5:1 - vintage-style ratio
                    AttackTime = 25f;     // 25ms - slower attack for vintage character
                    ReleaseTime = 300f;   // 300ms - slow release for vintage smoothness
                    MakeupGain = 1.6f;    // +4 dB - vintage-style makeup gain
                    break;
            }
        }

        /// <summary>
=======
>>>>>>> cb97a0b9
        /// Resets the compressor's internal state by clearing the envelope follower.
        /// Does not modify any settings or parameters.
        /// </summary>
        public override void Reset()
        {
            envelope = 0.0f;
        }

        /// <summary>
        /// Threshold level in range [0,1] where 1.0 = 0dB, 0.5 = -6dB
        /// Minimum: 0.0 (negative infinity dB)
        /// Maximum: 1.0 (0 dB)
        /// Default: 0.5 (-6 dB)
        /// </summary>
        public float Threshold
        {
            get => threshold;
            set => threshold = FastClamp(value);
        }

        /// <summary>
        /// Compression ratio (N:1)
        /// Minimum: 1.0 (no compression)
        /// Maximum: 100.0 (limiting)
        /// Default: 4.0 (4:1 compression)
        /// </summary>
        public float Ratio
        {
            get => ratio;
            set => ratio = Math.Max(1f, value);
        }

        /// <summary>
        /// Attack time in seconds
        /// Minimum: 1 ms
        /// Maximum: 1000 ms
        /// Default: 100 ms
        /// </summary>
        public float AttackTime
        {
            get => attackTime * 1000f;
            set => attackTime = Math.Max(1f, value) / 1000f;
        }

        /// <summary>
        /// Release time in seconds
        /// Minimum: 1 ms
        /// Maximum: 2000 ms
        /// Default: 200 ms
        /// </summary>
        public float ReleaseTime
        {
            get => releaseTime * 1000f;
            set => releaseTime = Math.Max(1f, value) / 1000f;
        }

        /// <summary>
        /// Makeup gain as linear amplitude multiplier
        /// Minimum: 0.0 (-infinity dB)
        /// Maximum: 10.0 (+20 dB)
        /// Default: 1.0 (0 dB)
        /// </summary>
        public float MakeupGain
        {
            get => makeupGain;
            set => makeupGain = Math.Max(0f, value);
        }

        /// <summary>
        /// Sample rate
        /// </summary>
        public float SampleRate
        {
            get => sampleRate;
            set => sampleRate = Math.Max(1f, value);
        }

        /// <summary>
        /// Converts linear amplitude to decibels
        /// </summary>
        public static float LinearToDb(float linear)
        {
            return 20f * (float)Math.Log10(Math.Max(linear, 1e-6f));
        }

        /// <summary>
        /// Converts decibels to linear amplitude
        /// </summary>
        public static float DbToLinear(float dB)
        {
            return (float)Math.Pow(10f, dB / 20f);
        }

        /// <summary>
        /// Fast audio clamping function that constrains values to the valid audio range [-1.0, 1.0].
        /// </summary>
        /// <param name="value">The audio sample value to clamp.</param>
        /// <returns>The clamped value within the range [-1.0, 1.0].</returns>
        /// <remarks>
        /// This method is aggressively inlined for maximum performance in audio processing loops.
        /// Audio clamping is essential to prevent:
        /// - Digital audio clipping and distortion
        /// - Hardware damage from excessive signal levels
        /// - Unwanted artifacts in the audio output
        /// 
        /// Values below -1.0 are clamped to -1.0, values above 1.0 are clamped to 1.0,
        /// and values within the valid range are passed through unchanged.
        /// </remarks>
        [MethodImpl(MethodImplOptions.AggressiveInlining)]
        private static float FastClamp(float value)
        {
            return value < 0.0f ? 0.0f : (value > 1.0f ? 1.0f : value);
        }
    }
}<|MERGE_RESOLUTION|>--- conflicted
+++ resolved
@@ -116,7 +116,6 @@
         }
 
         /// <summary>
-<<<<<<< HEAD
         /// Set compressor parameters using predefined presets
         /// </summary>
         public void SetPreset(CompressorPreset preset)
@@ -186,8 +185,15 @@
         }
 
         /// <summary>
-=======
->>>>>>> cb97a0b9
+        /// Resets the compressor's internal state by clearing the envelope follower.
+        /// Does not modify any settings or parameters.
+        /// </summary>
+        public override void Reset()
+        {
+            envelope = 0.0f;
+        }
+
+        /// <summary>
         /// Resets the compressor's internal state by clearing the envelope follower.
         /// Does not modify any settings or parameters.
         /// </summary>
