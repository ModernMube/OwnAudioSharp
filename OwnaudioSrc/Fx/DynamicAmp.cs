﻿using Ownaudio.Processors;
using System;

namespace Ownaudio.Fx
{
    /// <summary>
    /// Preset options for DynamicAmp configuration
    /// </summary>
    public enum DynamicAmpPreset
    {
        /// <summary>
        /// Gentle compression for speech processing
        /// </summary>
        Speech,
        /// <summary>
        /// Moderate compression for music with preserved dynamics
        /// </summary>
        Music,
        /// <summary>
        /// Strong compression for broadcast/podcast content
        /// </summary>
        Broadcast,
        /// <summary>
        /// Aggressive limiting for maximum loudness
        /// </summary>
        Mastering,
        /// <summary>
        /// Subtle enhancement for live performance
        /// </summary>
        Live,
        /// <summary>
        /// Transparent processing for studio monitoring
        /// </summary>
        Transparent
    }

    /// <summary>
    /// An adaptive volume control class that can dynamically manage volume in real time
    /// while preserving audio dynamics.
    /// </summary>
    public class DynamicAmp : SampleProcessorBase
    {
        /// <summary>
        /// The target RMS volume level in dB (between -40.0 - 0.0)
        /// </summary>
        private float targetRmsLevelDb;

        /// <summary>
        /// Attack time in seconds - how long it takes for the volume increase to respond
        /// </summary>
        private float attackTime;

        /// <summary>
        /// Release time in seconds - how long it takes to respond to a volume decrease
        /// </summary>
        private float releaseTime;

        /// <summary>
        /// Noise threshold - signal levels below this level are not amplified
        /// </summary>
        private float noiseGate;

        /// <summary>
        /// Maximum allowed gain to prevent over-amplification
        /// </summary>
        private float maxGain;

        /// <summary>
        /// The current gain level
        /// </summary>
        private float currentGain = 1.0f;

        /// <summary>
        /// The previous RMS value
        /// </summary>
        private float lastRms = 0.0f;

        /// <summary>
        /// Sample rate of the audio being processed
        /// </summary>
        private float sampleRate;

        /// <summary>
        /// Circular buffer for RMS calculation over a longer window
        /// </summary>
        private float[]? rmsBuffer;

        /// <summary>
        /// Current index in the circular buffer
        /// </summary>
        private int rmsBufferIndex = 0;

        /// <summary>
        /// Length of the RMS window in samples
        /// </summary>
        private int rmsWindowLength;

        /// <summary>
        /// Current sum of squares in the RMS window
        /// </summary>
        private float windowSumSquares = 0.0f;

        /// <summary>
        /// Flag to track if buffer is filled
        /// </summary>
        private bool bufferFilled = false;

        /// <summary>
        /// Creates a new DynamicAmp instance with the given parameters
        /// </summary>
        /// <param name="targetLevel">Target RMS level in dB (between -40.0 - 0.0)</param>
        /// <param name="attackTimeSeconds">Attack time in seconds (minimum 0.001)</param>
        /// <param name="releaseTimeSeconds">Release time in seconds (minimum 0.001)</param>
        /// <param name="noiseThreshold">Noise threshold value (between 0.0 - 1.0)</param>
        /// <param name="maxGainValue">Maximum allowed gain (default: 10.0)</param>
        /// <param name="sampleRateHz">Sample rate in Hz (default: 44100)</param>
        /// <param name="rmsWindowSeconds">RMS calculation window in seconds (default: 0.3)</param>
        /// <exception cref="ArgumentException">If any parameter value is invalid</exception>
        public DynamicAmp(float targetLevel = -9.0f, float attackTimeSeconds = 0.2f,
                         float releaseTimeSeconds = 0.8f, float noiseThreshold = 0.005f,
                         float maxGainValue = 10.0f, float sampleRateHz = 44100.0f,
                         float rmsWindowSeconds = 0.3f)
        {
            ValidateAndSetTargetLevel(targetLevel);
            ValidateAndSetAttackTime(attackTimeSeconds);
            ValidateAndSetReleaseTime(releaseTimeSeconds);
            ValidateAndSetNoiseGate(noiseThreshold);
            ValidateAndSetMaxGain(maxGainValue);
            ValidateAndSetSampleRate(sampleRateHz);

            InitializeRmsBuffer(rmsWindowSeconds);
<<<<<<< HEAD
        }

        private void InitializeRmsBuffer(float windowSeconds)
        {
            rmsWindowLength = Math.Max(1, (int)(sampleRate * windowSeconds));
            rmsBuffer = new float[rmsWindowLength];
            rmsBufferIndex = 0;
            windowSumSquares = 0.0f;
            bufferFilled = false;
        }

        private void ValidateAndSetTargetLevel(float levelDb)
        {
=======
        }

        private void InitializeRmsBuffer(float windowSeconds)
        {
            rmsWindowLength = Math.Max(1, (int)(sampleRate * windowSeconds));
            rmsBuffer = new float[rmsWindowLength];
            rmsBufferIndex = 0;
            windowSumSquares = 0.0f;
            bufferFilled = false;
        }

        private void ValidateAndSetTargetLevel(float levelDb)
        {
>>>>>>> cb97a0b9
            if (levelDb < -40.0f || levelDb > 0.0f)
            {
                throw new ArgumentException($"The target level value must be between -40.0 and 0.0 dB. Resulting value: {levelDb}");
            }
            targetRmsLevelDb = levelDb;
        }

        private void ValidateAndSetAttackTime(float timeInSeconds)
        {
            if (timeInSeconds < 0.001f)
            {
                throw new ArgumentException($"The attack time must be at least 0.001 seconds. Result: {timeInSeconds}");
            }
            attackTime = timeInSeconds;
        }

        private void ValidateAndSetReleaseTime(float timeInSeconds)
        {
            if (timeInSeconds < 0.001f)
            {
                throw new ArgumentException($"The release time must be at least 0.001 seconds. Result: {timeInSeconds}");
            }
            releaseTime = timeInSeconds;
        }

        private void ValidateAndSetNoiseGate(float threshold)
        {
            if (threshold < 0.0f || threshold > 1.0f)
            {
                throw new ArgumentException($"The noise threshold value must be between 0 and 1. The resulting value is: {threshold}");
            }
            noiseGate = threshold;
        }

        private void ValidateAndSetMaxGain(float gain)
        {
            if (gain <= 0.0f)
            {
                throw new ArgumentException($"Maximum gain must be greater than 0. Value: {gain}");
            }
            maxGain = gain;
        }

        private void ValidateAndSetSampleRate(float rate)
        {
            if (rate <= 0.0f)
            {
                throw new ArgumentException($"Sample rate must be greater than 0. Value: {rate}");
            }
            sampleRate = rate;
        }

        /// <summary>
        /// Sets the target volume level in dB
        /// </summary>
        /// <param name="levelDb">Target RMS level in dB (between -40.0 - 0.0)</param>
        /// <exception cref="ArgumentException">If the value is invalid</exception>
        public void SetTargetLevel(float levelDb)
        {
            ValidateAndSetTargetLevel(levelDb);
        }

        /// <summary>
        /// Processes incoming audio samples and adjusts the volume to the appropriate level
        /// </summary>
        /// <param name="samples">Array of stereo audio samples</param>
        public override void Process(Span<float> samples)
        {
            if (samples.Length == 0) return;
<<<<<<< HEAD

            float bufferRms = UpdateRmsWindow(samples);

            // Convert dB to linear
            float targetRmsLinear = DbToLinear(targetRmsLevelDb);

=======

            float bufferRms = UpdateRmsWindow(samples);

            // Convert dB to linear
            float targetRmsLinear = DbToLinear(targetRmsLevelDb);

>>>>>>> cb97a0b9
            // Apply noise gate
            if (bufferRms < noiseGate)
            {
                return;
            }

            // Calculate target gain with safety check
            float targetGain = Math.Min(targetRmsLinear / Math.Max(bufferRms, 1e-10f), maxGain);

            // Smooth gain changes
            float timeConstant = (targetGain > currentGain) ? attackTime : releaseTime;
            float alpha = CalculateAlpha(timeConstant, samples.Length);

            // Fast attack for sudden level increases
            if (targetGain < currentGain && bufferRms > lastRms * 1.5f)
            {
                alpha = CalculateAlpha(0.5f * attackTime, samples.Length);
            }

            currentGain = alpha * currentGain + (1.0f - alpha) * targetGain;

            // Apply gain and soft limiting
<<<<<<< HEAD
            for (int i = 0; i < samples.Length; i++)
            {
                samples[i] = SoftLimit(samples[i] * currentGain);
            }

            lastRms = bufferRms;
        }

        /// <summary>
        /// Sets predefined preset configurations for different use cases
        /// </summary>
        /// <param name="preset">The preset configuration to apply</param>
        public void SetPreset(DynamicAmpPreset preset)
        {
            switch (preset)
            {
                case DynamicAmpPreset.Speech:
                    targetRmsLevelDb = -12.0f;
                    attackTime = 0.003f;
                    releaseTime = 0.1f;
                    noiseGate = 0.01f;
                    maxGain = 6.0f;
                    break;

                case DynamicAmpPreset.Music:
                    targetRmsLevelDb = -14.0f;
                    attackTime = 0.01f;
                    releaseTime = 0.3f;
                    noiseGate = 0.002f;
                    maxGain = 4.0f;
                    break;

                case DynamicAmpPreset.Broadcast:
                    targetRmsLevelDb = -16.0f;
                    attackTime = 0.001f;
                    releaseTime = 0.05f;
                    noiseGate = 0.008f;
                    maxGain = 8.0f;
                    break;

                case DynamicAmpPreset.Mastering:
                    targetRmsLevelDb = -8.0f;
                    attackTime = 0.0001f;
                    releaseTime = 0.02f;
                    noiseGate = 0.001f;
                    maxGain = 12.0f;
                    break;

                case DynamicAmpPreset.Live:
                    targetRmsLevelDb = -18.0f;
                    attackTime = 0.005f;
                    releaseTime = 0.2f;
                    noiseGate = 0.015f;
                    maxGain = 3.0f;
                    break;

                case DynamicAmpPreset.Transparent:
                    targetRmsLevelDb = -20.0f;
                    attackTime = 0.02f;
                    releaseTime = 0.5f;
                    noiseGate = 0.001f;
                    maxGain = 2.0f;
                    break;
            }
        }

        /// <summary>
        /// Converts dB to linear value
        /// </summary>
        private static float DbToLinear(float db)
        {
            return MathF.Pow(10.0f, db / 20.0f);
        }

        /// <summary>
        /// Calculates the alpha value for exponential smoothing
        /// </summary>
        private float CalculateAlpha(float timeConstant, int bufferLength)
        {
            return MathF.Exp(-bufferLength / (timeConstant * sampleRate));
        }

        /// <summary>
        /// Applies soft limiting to prevent harsh clipping
        /// </summary>
        private static float SoftLimit(float input, float threshold = 0.9f)
        {
            float absInput = Math.Abs(input);
            if (absInput <= threshold)
                return input;

            float sign = Math.Sign(input);
            float excess = absInput - threshold;
            float softPart = excess / (1.0f + excess * 2.0f);
            return sign * (threshold + softPart * 0.1f);
        }

        /// <summary>
        /// Resets the dynamic amplifier's internal state by clearing the RMS window, 
        /// resetting gain and envelope values. Does not modify any settings or parameters.
        /// </summary>
        public override void Reset()
        {
            currentGain = 1.0f;
            lastRms = 0.0f;
            windowSumSquares = 0.0f;
            rmsBufferIndex = 0;
            bufferFilled = false;

            if (rmsBuffer != null)
            {
                Array.Clear(rmsBuffer, 0, rmsBuffer.Length);
            }
        }

        /// <summary>
        /// Updates the RMS window and calculates the current RMS value using circular buffer
        /// </summary>
        /// <param name="samples">New samples to add to the window</param>
        /// <returns>Current RMS value over the window</returns>
        private float UpdateRmsWindow(Span<float> samples)
        {
            // Calculate mean square for this buffer
            float bufferSumSquares = 0.0f;
            for (int i = 0; i < samples.Length; i++)
            {
                float sample = samples[i];
                bufferSumSquares += sample * sample;
=======
            for (int i = 0; i < samples.Length; i++)
            {
                samples[i] = SoftLimit(samples[i] * currentGain);
>>>>>>> cb97a0b9
            }
            float bufferMeanSquare = bufferSumSquares / samples.Length;

<<<<<<< HEAD
=======
            lastRms = bufferRms;
        }

        /// <summary>
        /// Converts dB to linear value
        /// </summary>
        private static float DbToLinear(float db)
        {
            return MathF.Pow(10.0f, db / 20.0f);
        }

        /// <summary>
        /// Calculates the alpha value for exponential smoothing
        /// </summary>
        private float CalculateAlpha(float timeConstant, int bufferLength)
        {
            return MathF.Exp(-bufferLength / (timeConstant * sampleRate));
        }

        /// <summary>
        /// Applies soft limiting to prevent harsh clipping
        /// </summary>
        private static float SoftLimit(float input, float threshold = 0.9f)
        {
            float absInput = Math.Abs(input);
            if (absInput <= threshold)
                return input;

            float sign = Math.Sign(input);
            float excess = absInput - threshold;
            float softPart = excess / (1.0f + excess * 2.0f);
            return sign * (threshold + softPart * 0.1f);
        }

        /// <summary>
        /// Resets the dynamic amplifier's internal state by clearing the RMS window, 
        /// resetting gain and envelope values. Does not modify any settings or parameters.
        /// </summary>
        public override void Reset()
        {
            currentGain = 1.0f;
            lastRms = 0.0f;
            windowSumSquares = 0.0f;
            rmsBufferIndex = 0;
            bufferFilled = false;

            if (rmsBuffer != null)
            {
                Array.Clear(rmsBuffer, 0, rmsBuffer.Length);
            }
        }

        /// <summary>
        /// Updates the RMS window and calculates the current RMS value using circular buffer
        /// </summary>
        /// <param name="samples">New samples to add to the window</param>
        /// <returns>Current RMS value over the window</returns>
        private float UpdateRmsWindow(Span<float> samples)
        {
            // Calculate mean square for this buffer
            float bufferSumSquares = 0.0f;
            for (int i = 0; i < samples.Length; i++)
            {
                float sample = samples[i];
                bufferSumSquares += sample * sample;
            }
            float bufferMeanSquare = bufferSumSquares / samples.Length;

>>>>>>> cb97a0b9
#nullable disable
            // Update circular buffer
            if (bufferFilled)
            {
                windowSumSquares -= rmsBuffer[rmsBufferIndex];
            }

            rmsBuffer[rmsBufferIndex] = bufferMeanSquare;
            windowSumSquares += bufferMeanSquare;
#nullable restore

            rmsBufferIndex = (rmsBufferIndex + 1) % rmsWindowLength;
            if (rmsBufferIndex == 0)
            {
                bufferFilled = true;
            }

            // Calculate RMS
            int validSamples = bufferFilled ? rmsWindowLength : rmsBufferIndex;
            float meanSquare = windowSumSquares / validSamples;

            // Safety check for NaN/Infinity
            if (float.IsNaN(meanSquare) || float.IsInfinity(meanSquare) || meanSquare < 0)
            {
                return 0.0f;
            }

            return MathF.Sqrt(meanSquare);
        }

        /// <summary>
        /// Sets the attack time
        /// </summary>
        /// <param name="timeInSeconds">Attack time in seconds</param>
        /// <exception cref="ArgumentException">If the value is invalid</exception>
        public void SetAttackTime(float timeInSeconds)
        {
            ValidateAndSetAttackTime(timeInSeconds);
        }

        /// <summary>
        /// Sets the release time
        /// </summary>
        /// <param name="timeInSeconds">Release time in seconds</param>
        /// <exception cref="ArgumentException">If the value is invalid</exception>
        public void SetReleaseTime(float timeInSeconds)
        {
            ValidateAndSetReleaseTime(timeInSeconds);
        }

        /// <summary>
        /// Sets the noise threshold value
        /// </summary>
        /// <param name="threshold">Noise threshold value (between 0.0 - 1.0)</param>
        /// <exception cref="ArgumentException">If the value is invalid</exception>
        public void SetNoiseGate(float threshold)
        {
            ValidateAndSetNoiseGate(threshold);
        }

        /// <summary>
        /// Sets the maximum allowed gain
        /// </summary>
        /// <param name="gain">Maximum gain value (must be greater than 0)</param>
        /// <exception cref="ArgumentException">If the value is invalid</exception>
        public void SetMaxGain(float gain)
        {
            ValidateAndSetMaxGain(gain);
        }

        /// <summary>
        /// Sets the sample rate of the audio being processed
        /// </summary>
        /// <param name="rate">Sample rate in Hz</param>
        /// <exception cref="ArgumentException">If the value is invalid</exception>
        public void SetSampleRate(float rate)
        {
            float oldWindowSeconds = rmsWindowLength / sampleRate;
            ValidateAndSetSampleRate(rate);
            InitializeRmsBuffer(oldWindowSeconds);
        }

        /// <summary>
        /// Gets the current gain value
        /// </summary>
        public float CurrentGain => currentGain;

        /// <summary>
        /// Gets the last calculated RMS value
        /// </summary>
        public float LastRms => lastRms;
    }
}<|MERGE_RESOLUTION|>--- conflicted
+++ resolved
@@ -125,40 +125,11 @@
             ValidateAndSetAttackTime(attackTimeSeconds);
             ValidateAndSetReleaseTime(releaseTimeSeconds);
             ValidateAndSetNoiseGate(noiseThreshold);
-            ValidateAndSetMaxGain(maxGainValue);
-            ValidateAndSetSampleRate(sampleRateHz);
-
-            InitializeRmsBuffer(rmsWindowSeconds);
-<<<<<<< HEAD
-        }
-
-        private void InitializeRmsBuffer(float windowSeconds)
-        {
-            rmsWindowLength = Math.Max(1, (int)(sampleRate * windowSeconds));
-            rmsBuffer = new float[rmsWindowLength];
-            rmsBufferIndex = 0;
-            windowSumSquares = 0.0f;
-            bufferFilled = false;
-        }
-
-        private void ValidateAndSetTargetLevel(float levelDb)
-        {
-=======
-        }
-
-        private void InitializeRmsBuffer(float windowSeconds)
-        {
-            rmsWindowLength = Math.Max(1, (int)(sampleRate * windowSeconds));
-            rmsBuffer = new float[rmsWindowLength];
-            rmsBufferIndex = 0;
-            windowSumSquares = 0.0f;
-            bufferFilled = false;
-        }
-
-        private void ValidateAndSetTargetLevel(float levelDb)
-        {
->>>>>>> cb97a0b9
-            if (levelDb < -40.0f || levelDb > 0.0f)
+        }
+
+        private void ValidateAndSetTargetLevel(float level)
+        {
+            if (level < 0.0f || level > 1.0f)
             {
                 throw new ArgumentException($"The target level value must be between -40.0 and 0.0 dB. Resulting value: {levelDb}");
             }
@@ -227,21 +198,12 @@
         public override void Process(Span<float> samples)
         {
             if (samples.Length == 0) return;
-<<<<<<< HEAD
 
             float bufferRms = UpdateRmsWindow(samples);
 
             // Convert dB to linear
             float targetRmsLinear = DbToLinear(targetRmsLevelDb);
 
-=======
-
-            float bufferRms = UpdateRmsWindow(samples);
-
-            // Convert dB to linear
-            float targetRmsLinear = DbToLinear(targetRmsLevelDb);
-
->>>>>>> cb97a0b9
             // Apply noise gate
             if (bufferRms < noiseGate)
             {
@@ -264,214 +226,36 @@
             currentGain = alpha * currentGain + (1.0f - alpha) * targetGain;
 
             // Apply gain and soft limiting
-<<<<<<< HEAD
             for (int i = 0; i < samples.Length; i++)
             {
-                samples[i] = SoftLimit(samples[i] * currentGain);
-            }
-
-            lastRms = bufferRms;
-        }
-
-        /// <summary>
-        /// Sets predefined preset configurations for different use cases
-        /// </summary>
-        /// <param name="preset">The preset configuration to apply</param>
-        public void SetPreset(DynamicAmpPreset preset)
-        {
-            switch (preset)
-            {
-                case DynamicAmpPreset.Speech:
-                    targetRmsLevelDb = -12.0f;
-                    attackTime = 0.003f;
-                    releaseTime = 0.1f;
-                    noiseGate = 0.01f;
-                    maxGain = 6.0f;
-                    break;
-
-                case DynamicAmpPreset.Music:
-                    targetRmsLevelDb = -14.0f;
-                    attackTime = 0.01f;
-                    releaseTime = 0.3f;
-                    noiseGate = 0.002f;
-                    maxGain = 4.0f;
-                    break;
-
-                case DynamicAmpPreset.Broadcast:
-                    targetRmsLevelDb = -16.0f;
-                    attackTime = 0.001f;
-                    releaseTime = 0.05f;
-                    noiseGate = 0.008f;
-                    maxGain = 8.0f;
-                    break;
-
-                case DynamicAmpPreset.Mastering:
-                    targetRmsLevelDb = -8.0f;
-                    attackTime = 0.0001f;
-                    releaseTime = 0.02f;
-                    noiseGate = 0.001f;
-                    maxGain = 12.0f;
-                    break;
-
-                case DynamicAmpPreset.Live:
-                    targetRmsLevelDb = -18.0f;
-                    attackTime = 0.005f;
-                    releaseTime = 0.2f;
-                    noiseGate = 0.015f;
-                    maxGain = 3.0f;
-                    break;
-
-                case DynamicAmpPreset.Transparent:
-                    targetRmsLevelDb = -20.0f;
-                    attackTime = 0.02f;
-                    releaseTime = 0.5f;
-                    noiseGate = 0.001f;
-                    maxGain = 2.0f;
-                    break;
-            }
-        }
-
-        /// <summary>
-        /// Converts dB to linear value
-        /// </summary>
-        private static float DbToLinear(float db)
-        {
-            return MathF.Pow(10.0f, db / 20.0f);
-        }
-
-        /// <summary>
-        /// Calculates the alpha value for exponential smoothing
-        /// </summary>
-        private float CalculateAlpha(float timeConstant, int bufferLength)
-        {
-            return MathF.Exp(-bufferLength / (timeConstant * sampleRate));
-        }
-
-        /// <summary>
-        /// Applies soft limiting to prevent harsh clipping
-        /// </summary>
-        private static float SoftLimit(float input, float threshold = 0.9f)
-        {
-            float absInput = Math.Abs(input);
-            if (absInput <= threshold)
-                return input;
-
-            float sign = Math.Sign(input);
-            float excess = absInput - threshold;
-            float softPart = excess / (1.0f + excess * 2.0f);
-            return sign * (threshold + softPart * 0.1f);
-        }
-
-        /// <summary>
-        /// Resets the dynamic amplifier's internal state by clearing the RMS window, 
-        /// resetting gain and envelope values. Does not modify any settings or parameters.
-        /// </summary>
-        public override void Reset()
-        {
-            currentGain = 1.0f;
-            lastRms = 0.0f;
-            windowSumSquares = 0.0f;
-            rmsBufferIndex = 0;
-            bufferFilled = false;
-
-            if (rmsBuffer != null)
-            {
-                Array.Clear(rmsBuffer, 0, rmsBuffer.Length);
-            }
-        }
-
-        /// <summary>
-        /// Updates the RMS window and calculates the current RMS value using circular buffer
-        /// </summary>
-        /// <param name="samples">New samples to add to the window</param>
-        /// <returns>Current RMS value over the window</returns>
-        private float UpdateRmsWindow(Span<float> samples)
-        {
-            // Calculate mean square for this buffer
-            float bufferSumSquares = 0.0f;
+                sumSquares += samples[i] * samples[i];
+            }
+            float rms = MathF.Sqrt(sumSquares / samples.Length);
+
+            // Noise threshold management
+            if (rms < noiseGate)
+            {
+                return;
+            }
+
+            // Calculate target gain
+            float targetGain = targetRmsLevel / Math.Max(rms, noiseGate);
+
+            // Using time constants for smoother transitions
+            float timeConstant = (targetGain > currentGain) ? attackTime : releaseTime;
+            float alpha = MathF.Exp(-1.0f / (timeConstant * 44100.0f / samples.Length));
+
+            // Update reinforcement
+            currentGain = alpha * currentGain + (1.0f - alpha) * targetGain;
+
+            // Modify samples
             for (int i = 0; i < samples.Length; i++)
             {
                 float sample = samples[i];
                 bufferSumSquares += sample * sample;
-=======
-            for (int i = 0; i < samples.Length; i++)
-            {
-                samples[i] = SoftLimit(samples[i] * currentGain);
->>>>>>> cb97a0b9
             }
             float bufferMeanSquare = bufferSumSquares / samples.Length;
 
-<<<<<<< HEAD
-=======
-            lastRms = bufferRms;
-        }
-
-        /// <summary>
-        /// Converts dB to linear value
-        /// </summary>
-        private static float DbToLinear(float db)
-        {
-            return MathF.Pow(10.0f, db / 20.0f);
-        }
-
-        /// <summary>
-        /// Calculates the alpha value for exponential smoothing
-        /// </summary>
-        private float CalculateAlpha(float timeConstant, int bufferLength)
-        {
-            return MathF.Exp(-bufferLength / (timeConstant * sampleRate));
-        }
-
-        /// <summary>
-        /// Applies soft limiting to prevent harsh clipping
-        /// </summary>
-        private static float SoftLimit(float input, float threshold = 0.9f)
-        {
-            float absInput = Math.Abs(input);
-            if (absInput <= threshold)
-                return input;
-
-            float sign = Math.Sign(input);
-            float excess = absInput - threshold;
-            float softPart = excess / (1.0f + excess * 2.0f);
-            return sign * (threshold + softPart * 0.1f);
-        }
-
-        /// <summary>
-        /// Resets the dynamic amplifier's internal state by clearing the RMS window, 
-        /// resetting gain and envelope values. Does not modify any settings or parameters.
-        /// </summary>
-        public override void Reset()
-        {
-            currentGain = 1.0f;
-            lastRms = 0.0f;
-            windowSumSquares = 0.0f;
-            rmsBufferIndex = 0;
-            bufferFilled = false;
-
-            if (rmsBuffer != null)
-            {
-                Array.Clear(rmsBuffer, 0, rmsBuffer.Length);
-            }
-        }
-
-        /// <summary>
-        /// Updates the RMS window and calculates the current RMS value using circular buffer
-        /// </summary>
-        /// <param name="samples">New samples to add to the window</param>
-        /// <returns>Current RMS value over the window</returns>
-        private float UpdateRmsWindow(Span<float> samples)
-        {
-            // Calculate mean square for this buffer
-            float bufferSumSquares = 0.0f;
-            for (int i = 0; i < samples.Length; i++)
-            {
-                float sample = samples[i];
-                bufferSumSquares += sample * sample;
-            }
-            float bufferMeanSquare = bufferSumSquares / samples.Length;
-
->>>>>>> cb97a0b9
 #nullable disable
             // Update circular buffer
             if (bufferFilled)
