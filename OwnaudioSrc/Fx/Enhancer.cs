--- conflicted
+++ resolved
@@ -100,53 +100,6 @@
         }
 
         /// <summary>
-<<<<<<< HEAD
-        /// Apply a preset configuration optimized for specific use cases
-        /// </summary>
-        /// <param name="preset">The preset configuration to apply</param>
-        public void SetPreset(EnhancerPreset preset)
-        {
-            switch (preset)
-            {
-                case EnhancerPreset.VocalClarity:
-                    SetParameters(mix: 0.15f, cutFreq: 5000f, gain: 2.0f);
-                    break;
-
-                case EnhancerPreset.RockEdge:
-                    SetParameters(mix: 0.25f, cutFreq: 3000f, gain: 4.0f);
-                    break;
-
-                case EnhancerPreset.AcousticSparkle:
-                    SetParameters(mix: 0.10f, cutFreq: 6000f, gain: 2.5f);
-                    break;
-
-                case EnhancerPreset.MixCutter:
-                    SetParameters(mix: 0.30f, cutFreq: 4000f, gain: 3.5f);
-                    break;
-
-                case EnhancerPreset.Broadcast:
-                    SetParameters(mix: 0.20f, cutFreq: 4500f, gain: 3.0f);
-                    break;
-
-                default:
-                    SetParameters(); // Default parameters
-                    break;
-            }
-        }
-
-        /// <summary>
-=======
->>>>>>> cb97a0b9
-        /// Resets the enhancer's internal filter state by clearing previous sample values.
-        /// Does not modify any settings or parameters.
-        /// </summary>
-        public override void Reset()
-        {
-            _xPrev = 0.0f;
-            _yPrev = 0.0f;
-        }
-
-        /// <summary>
         /// Set Compressor parameters
         /// </summary>
         /// <param name="mix">mix(0-1) : Controls the amount of processed signal blended with the original</param>
