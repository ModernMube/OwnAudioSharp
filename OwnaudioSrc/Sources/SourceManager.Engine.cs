--- conflicted
+++ resolved
@@ -29,7 +29,6 @@
     /// Reusable Task for level calculations to avoid Task allocations.
     /// </summary>
     private Task _levelCalculationTask = Task.CompletedTask;
-<<<<<<< HEAD
 
     /// <summary>
     /// Reusable Task for file saving operations to avoid Task allocations.
@@ -37,15 +36,6 @@
     private Task _fileSaveTask = Task.CompletedTask;
 
     /// <summary>
-=======
-
-    /// <summary>
-    /// Reusable Task for file saving operations to avoid Task allocations.
-    /// </summary>
-    private Task _fileSaveTask = Task.CompletedTask;
-
-    /// <summary>
->>>>>>> cb97a0b9
     /// The main mixing engine that combines multiple audio sources into a single output stream.
     /// Runs continuously while the SourceManager is in an active state.
     /// </summary>
@@ -262,7 +252,6 @@
     private void ProcessSparkSourcesMixing()
     {
         foreach (var sparkSource in SourcesSpark.ToList())
-<<<<<<< HEAD
         {
             if (sparkSource.IsPlaying && sparkSource.SourceSampleData.TryDequeue(out float[] samples))
             {
@@ -275,504 +264,108 @@
                         _mixBuffer[i] += samples[i];
                         _mixBuffer[i] = FastClamp(_mixBuffer[i]);
                     }
-=======
-        {
-            if (sparkSource.IsPlaying && sparkSource.SourceSampleData.TryDequeue(out float[] samples))
-            {
-                try
-                {
-                    int mixLength = Math.Min(samples.Length, _mixBuffer.Length);
-
-                    for (int i = 0; i < mixLength; i++)
-                    {
-                        _mixBuffer[i] += samples[i];
-                        _mixBuffer[i] = FastClamp(_mixBuffer[i]);
-                    }
 
                     // Ha a simple source befejeződött és nem loopol, távolítsd el
                     if (sparkSource.HasFinished && !sparkSource.IsLooping)
                     {
-                        RemoveSparkSource(sparkSource);
-                    }
-                }
-                finally
-                {
-                    SimpleAudioBufferPool.Return(samples);
-                }
-            }
-        }
-    }
-
-    /// <summary>
-    /// Processes input audio recording and mixes it with the output stream.
-    /// </summary>
-    /// <remarks>
-    /// This method handles input audio processing:
-    /// - Receives audio data from the input source
-    /// - Performs channel configuration mixing (mono to stereo, stereo to mono, etc.)
-    /// - Calculates input audio levels for monitoring
-    /// - Applies appropriate mixing gain (0.8f default)
-    /// - Returns input buffers to the pool for memory efficiency
-    /// 
-    /// The method supports both stereo and mono input configurations and automatically
-    /// calculates appropriate audio levels for real-time monitoring.
-    /// </remarks>
-    private void ProcessInputMixingSimple()
-    {
-        if (SourcesInput.Count > 0)
-        {
-            int inputBufferSize = EngineFramesPerBuffer * (int)InputEngineOptions.Channels;
-
-            ((SourceInput)SourcesInput[0]).ReceivesData(out var inputBuffer, Engine);
-
-            try
-            {
-                MixInputSimple(
-                    inputBuffer: inputBuffer.AsSpan(),
-                    mixedBuffer: _mixBuffer.AsSpan(),
-                    inputChannels: (int)InputEngineOptions.Channels,
-                    outputChannels: (int)OutputEngineOptions.Channels,
-                    mixingGain: 0.8f
-                );
-
-                InputLevels = InputEngineOptions.Channels == OwnAudioEngine.EngineChannels.Stereo
-                    ? CalculateAverageStereoLevels(inputBuffer)
-                    : CalculateAverageMonoLevel(inputBuffer);
-            }
-            finally
-            {
-                SimpleAudioBufferPool.Return(inputBuffer);
-            }
-        }
-    }
-#nullable restore
-
-    /// <summary>
-    /// Ensures the mix buffer is allocated with the correct size.
-    /// </summary>
-    /// <param name="size">The required buffer size in samples.</param>
-    /// <remarks>
-    /// This method implements lazy buffer allocation:
-    /// - Only allocates when the buffer is null or size has changed
-    /// - Tracks the last allocated size to avoid unnecessary reallocations
-    /// - Minimizes memory allocations during mixing operations
-    /// 
-    /// This approach provides optimal performance by avoiding frequent allocations
-    /// while ensuring the buffer is always the correct size.
-    /// </remarks>
-    private void EnsureMixBufferAllocated(int size)
-    {
-        if (_mixBuffer == null || _lastMixBufferSize != size)
-        {
-            _mixBuffer = new float[size];
-            _lastMixBufferSize = size;
-        }
-    }
-
-    /// <summary>
-    /// Ensures the level calculation buffer is allocated with the correct size.
-    /// </summary>
-    /// <param name="size">The required buffer size in samples.</param>
-    private void EnsureLevelCalculationBufferAllocated(int size)
-    {
-        if (_levelCalculationBuffer == null || _levelCalculationBuffer.Length < size)
-        {
-            _levelCalculationBuffer = new float[size];
-        }
-    }
-
-    /// <summary>
-    /// Calculates the maximum buffer length needed for mixing operations.
-    /// </summary>
-    /// <returns>The maximum buffer length in samples based on available sources and engine configuration.</returns>
-    /// <remarks>
-    /// This method determines the optimal buffer size by:
-    /// - Checking all sources for their current buffer sizes
-    /// - Using the engine's frames per buffer as a fallback
-    /// - Accounting for channel configuration in the calculation
-    /// 
-    /// The buffer size affects both memory usage and latency, so this method
-    /// ensures an appropriate balance based on current source requirements.
-    /// </remarks>
-    private int CalculateMaxBufferLength()
-    {
-        if (Sources.Count == 0)
-            return EngineFramesPerBuffer * (int)OutputEngineOptions.Channels;
-
-        int maxLength = 0;
-        foreach (var src in Sources)
-        {
-            if (src.SourceSampleData.TryPeek(out float[]? peekedSamples) && peekedSamples != null)
-            {
-                maxLength = Math.Max(maxLength, peekedSamples.Length);
-            }
-        }
-
-        return maxLength > 0 ? maxLength : EngineFramesPerBuffer * (int)OutputEngineOptions.Channels;
-    }
-
-    /// <summary>
-    /// Optimized mixing function for different channel configurations.
-    /// </summary>
-    /// <param name="inputBuffer">The input audio data to be mixed.</param>
-    /// <param name="mixedBuffer">The output buffer that already contains data to be mixed into.</param>
-    /// <param name="inputChannels">The number of input channels (1 for mono, 2 for stereo).</param>
-    /// <param name="outputChannels">The number of output channels (1 for mono, 2 for stereo).</param>
-    /// <param name="mixingGain">The mixing gain factor (0.0f to 1.0f, default: 1.0f).</param>
-    /// <exception cref="NotSupportedException">Thrown when the input/output channel combination is not supported.</exception>
-    /// <remarks>
-    /// This method supports the following channel conversions:
-    /// - Mono to Stereo: Duplicates mono signal to both left and right channels
-    /// - Stereo to Mono: Averages left and right channels into a single mono signal
-    /// - Same channels: Direct mixing without conversion
-    /// 
-    /// All mixing operations include audio clamping to prevent clipping and maintain
-    /// signal integrity. The mixing gain allows for volume control during the mixing process.
-    /// </remarks>
-    public static void MixInputSimple(ReadOnlySpan<float> inputBuffer, Span<float> mixedBuffer,
-                                     int inputChannels, int outputChannels, float mixingGain = 1.0f)
-    {
-        if (inputChannels == 1 && outputChannels == 2)
-        {
-            int frames = inputBuffer.Length;
-            for (int frame = 0; frame < frames && frame * 2 + 1 < mixedBuffer.Length; frame++)
-            {
-                float sample = FastClamp(inputBuffer[frame] * mixingGain);
-                mixedBuffer[frame * 2] += sample;     // Left
-                mixedBuffer[frame * 2 + 1] += sample; // Right
-
-                mixedBuffer[frame * 2] = FastClamp(mixedBuffer[frame * 2]);
-                mixedBuffer[frame * 2 + 1] = FastClamp(mixedBuffer[frame * 2 + 1]);
-            }
-        }
-        else if (inputChannels == 2 && outputChannels == 1)
-        {
-            int frames = inputBuffer.Length / 2;
-            for (int frame = 0; frame < frames && frame < mixedBuffer.Length; frame++)
-            {
-                float left = inputBuffer[frame * 2] * mixingGain;
-                float right = inputBuffer[frame * 2 + 1] * mixingGain;
-                float monoSample = FastClamp((left + right) * 0.5f);
-
-                mixedBuffer[frame] += monoSample;
-                mixedBuffer[frame] = FastClamp(mixedBuffer[frame]);
-            }
-        }
-        else if (inputChannels == outputChannels)
-        {
-            int length = Math.Min(inputBuffer.Length, mixedBuffer.Length);
-            for (int i = 0; i < length; i++)
-            {
-                mixedBuffer[i] += FastClamp(inputBuffer[i] * mixingGain);
-                mixedBuffer[i] = FastClamp(mixedBuffer[i]);
-            }
-        }
-        else
-        {
-            throw new NotSupportedException($"Mixing from {inputChannels} to {outputChannels} channels is not supported.");
-        }
-    }
-
-    /// <summary>
-    /// Applies audio processing to the specified samples using volume and custom sample processors.
-    /// Also handles audio level calculation and file recording operations.
-    /// </summary>
-    /// <param name="samples">The audio samples to process.</param>
-    /// <remarks>
-    /// This method performs the following operations in order:
-    /// 1. Applies custom sample processor if enabled
-    /// 2. Applies volume processor if volume is not at 100%
-    /// 3. Calculates output audio levels synchronously for better performance
-    /// 4. Writes sample data to file if recording is enabled
-    /// 
-    /// Audio level calculation is performed synchronously to avoid Task allocations.
-    /// File writing operations use reusable Tasks to minimize GC pressure.
-    /// </remarks>
-    protected virtual void ProcessSampleProcessors(Span<float> samples)
-    {
-        bool useCustomProcessor = CustomSampleProcessor is { IsEnabled: true };
-        bool useVolumeProcessor = VolumeProcessor.Volume != 1.0f;
-
-        if (useCustomProcessor || useVolumeProcessor)
-        {
-            if (useCustomProcessor && CustomSampleProcessor is not null)
-                CustomSampleProcessor.Process(samples);
-
-            if (useVolumeProcessor)
-                VolumeProcessor.Process(samples);
-        }
-
-        lock (_lock)
-        {
-#nullable disable
-            int sampleCount = Math.Min(samples.Length, _levelCalculationBuffer.Length);
-            samples.Slice(0, sampleCount).SafeCopyTo(_levelCalculationBuffer.AsSpan(0, sampleCount));
-
-            if (OutputEngineOptions.Channels == OwnAudioEngine.EngineChannels.Stereo)
-                OutputLevels = CalculateAverageStereoLevelsSpan(_levelCalculationBuffer.AsSpan(0, sampleCount));
-            else
-                OutputLevels = CalculateAverageMonoLevelSpan(_levelCalculationBuffer.AsSpan(0, sampleCount));
-#nullable restore
-        }
-
-        if (IsWriteData) // Save data to file
-        {
-            if (!_fileSaveTask.IsCompleted)
-                _fileSaveTask.Wait();
-
-            int sampleCount = Math.Min(samples.Length, _levelCalculationBuffer.Length);
-            samples.Slice(0, sampleCount).SafeCopyTo(_levelCalculationBuffer.AsSpan(0, sampleCount));
-
-            var samplesForFile = new float[sampleCount];
-            _levelCalculationBuffer.AsSpan(0, sampleCount).SafeCopyTo(samplesForFile);
-
-            _fileSaveTask = Task.Run(() => { SaveSamplesToFile(samplesForFile, writefilePath); });
-        }
-    }
-
-    /// <summary>
-    /// Calculates the average signal levels for a stereo audio signal using Span.
-    /// </summary>
-    /// <param name="stereoAudioData">The stereo audio data span where even indices are left channel and odd indices are right channel.</param>
-    /// <returns>A tuple containing the average levels for (left channel, right channel).</returns>
-    /// <remarks>
-    /// This method processes stereo audio data by:
-    /// - Separating left channel (even indices: 0, 2, 4, ...) and right channel (odd indices: 1, 3, 5, ...)
-    /// - Using absolute values to measure signal amplitude regardless of polarity
-    /// - Calculating separate averages for each channel
-    /// - Returning (0, 0) if no data is available for processing
-    /// 
-    /// The returned values represent the average amplitude levels which can be used
-    /// for audio level monitoring, VU meters, or automatic gain control.
-    /// </remarks>
-    private (float, float) CalculateAverageStereoLevelsSpan(ReadOnlySpan<float> stereoAudioData)
-    {
-        if (stereoAudioData.Length == 0)
-        {
+                        for (int i = 0; i < inputBuffer.Length; i++)
+                        {
+                            _mixedBuffer[i * 2] += Math.Clamp(inputBuffer[i], -1.0f, 1.0f);     //Left channel
+                            _mixedBuffer[i * 2 + 1] += inputBuffer[i]; //Right channel
+                            _mixedBuffer[i * 2] = Math.Clamp(_mixedBuffer[i * 2], -1.0f, 1.0f);
+                            _mixedBuffer[i * 2 + 1] = Math.Clamp(_mixedBuffer[i * 2 + 1], -1.0f, 1.0f);
+                        }
+                    }
+                    else
+                    {
+                        for (int i = 0; i < inputBuffer.Length; i++)
+                        {
+                            _mixedBuffer[i] += inputBuffer[i];
+                            _mixedBuffer[i] = Math.Clamp(_mixedBuffer[i], -1.0f, 1.0f);
+                        }
+                    }
+
+                    if(InputEngineOptions.Channels == OwnAudioEngine.EngineChannels.Stereo)
+                        InputLevels = CalculateAverageStereoLevels(_mixedBuffer);
+                    else
+                        InputLevels = CalculateAverageMonoLevel(_mixedBuffer);
+                }
+
+                Span<float> mixedSpan = CollectionsMarshal.AsSpan(_mixedBuffer.ToList());
+
+                ProcessSampleProcessors(mixedSpan);
+
+                Engine?.Send(mixedSpan);
+
+                if (State == SourceState.Playing)
+                {
+                    double processedTimeMs = (mixedBuffer.Count / channelCount) * sampleDurationMs;
+
+                    lastKnownPosition = lastKnownPosition.Add(TimeSpan.FromMilliseconds(processedTimeMs));
+
+                    if (Math.Abs((lastKnownPosition - Position).TotalMilliseconds) > 20)
+                    {
+                        SetAndRaisePositionChanged(lastKnownPosition);
+                    }
+                }
+
+                mixedBuffer.Clear();
+
+                if (Position.TotalMilliseconds >= Duration.TotalMilliseconds)
+                {
+                    SetAndRaisePositionChanged(Duration);
+                    ResetPlayback();
+                    break;
+                }
+            }
+        }
+
+        if (IsWriteData && File.Exists(writefilePath) && SaveWaveFileName is not null)
+        {
+            Task.Run(() =>
+            {
+                WriteWaveFile.WriteFile(
+                    filePath: SaveWaveFileName,
+                    rawFilePath: writefilePath,
+                    sampleRate: OwnAudio.DefaultOutputDevice.DefaultSampleRate,
+                    channels: 2,
+                    bitPerSamples: BitPerSamples);
+            });
+            IsWriteData = false;
+        }
+    }
+
+    /// <summary>
+    /// Calculates the average signal level of a stereo audio signal for the left and right channels.
+    /// </summary>
+    /// <param name="stereoAudioData">Stereo audio data</param>
+    /// <returns>Average data left and righ channel</returns>
+    private (float, float) CalculateAverageStereoLevels(float[] stereoAudioData)
+    {
+        if (stereoAudioData == null || stereoAudioData.Length == 0)
+        {
+            Console.WriteLine("Nincs feldolgozandó adat.");
             return (0f, 0f);
         }
 
+        // We use absolute values ​​because the signal level can be negative.
         float leftChannelSum = 0;
         float rightChannelSum = 0;
         int leftSampleCount = 0;
         int rightSampleCount = 0;
->>>>>>> cb97a0b9
-
-                    // Ha a simple source befejeződött és nem loopol, távolítsd el
-                    if (sparkSource.HasFinished && !sparkSource.IsLooping)
-                    {
-                        RemoveSparkSource(sparkSource);
-                    }
-                }
-                finally
-                {
-                    SimpleAudioBufferPool.Return(samples);
-                }
-            }
-        }
-    }
-
-    /// <summary>
-    /// Processes input audio recording and mixes it with the output stream.
-    /// </summary>
-    /// <remarks>
-    /// This method handles input audio processing:
-    /// - Receives audio data from the input source
-    /// - Performs channel configuration mixing (mono to stereo, stereo to mono, etc.)
-    /// - Calculates input audio levels for monitoring
-    /// - Applies appropriate mixing gain (0.8f default)
-    /// - Returns input buffers to the pool for memory efficiency
-    /// 
-    /// The method supports both stereo and mono input configurations and automatically
-    /// calculates appropriate audio levels for real-time monitoring.
-    /// </remarks>
-    private void ProcessInputMixingSimple()
-    {
-        if (SourcesInput.Count > 0)
-        {
-<<<<<<< HEAD
-            int inputBufferSize = EngineFramesPerBuffer * (int)InputEngineOptions.Channels;
-
-            ((SourceInput)SourcesInput[0]).ReceivesData(out var inputBuffer, Engine);
-
-            try
-=======
-            if (i % 2 == 0) 
->>>>>>> cb97a0b9
-            {
-                MixInputSimple(
-                    inputBuffer: inputBuffer.AsSpan(),
-                    mixedBuffer: _mixBuffer.AsSpan(),
-                    inputChannels: (int)InputEngineOptions.Channels,
-                    outputChannels: (int)OutputEngineOptions.Channels,
-                    mixingGain: 0.8f
-                );
-
-                // InputLevels = InputEngineOptions.Channels == OwnAudioEngine.EngineChannels.Stereo
-                //     ? CalculateAverageStereoLevels(inputBuffer)
-                //     : CalculateAverageMonoLevel(inputBuffer);
-
-                 InputLevels = InputEngineOptions.Channels == OwnAudioEngine.EngineChannels.Stereo
-                    ? CalculateLevels.CalculateAverageStereoLevelsSpan(inputBuffer)
-                    : CalculateLevels.CalculateAverageMonoLevelDbSpan(inputBuffer);
-            }
-<<<<<<< HEAD
-            finally
-=======
-            else 
->>>>>>> cb97a0b9
-            {
-                SimpleAudioBufferPool.Return(inputBuffer);
-            }
-        }
-    }
-#nullable restore
-
-    /// <summary>
-    /// Ensures the mix buffer is allocated with the correct size.
-    /// </summary>
-    /// <param name="size">The required buffer size in samples.</param>
-    /// <remarks>
-    /// This method implements lazy buffer allocation:
-    /// - Only allocates when the buffer is null or size has changed
-    /// - Tracks the last allocated size to avoid unnecessary reallocations
-    /// - Minimizes memory allocations during mixing operations
-    /// 
-    /// This approach provides optimal performance by avoiding frequent allocations
-    /// while ensuring the buffer is always the correct size.
-    /// </remarks>
-    private void EnsureMixBufferAllocated(int size)
-    {
-        if (_mixBuffer == null || _lastMixBufferSize != size)
-        {
-            _mixBuffer = new float[size];
-            _lastMixBufferSize = size;
-        }
-    }
-
-    /// <summary>
-    /// Ensures the level calculation buffer is allocated with the correct size.
-    /// </summary>
-    /// <param name="size">The required buffer size in samples.</param>
-    private void EnsureLevelCalculationBufferAllocated(int size)
-    {
-        if (_levelCalculationBuffer == null || _levelCalculationBuffer.Length < size)
-        {
-            _levelCalculationBuffer = new float[size];
-        }
-    }
-
-    /// <summary>
-<<<<<<< HEAD
-    /// Calculates the maximum buffer length needed for mixing operations.
-    /// </summary>
-    /// <returns>The maximum buffer length in samples based on available sources and engine configuration.</returns>
-    /// <remarks>
-    /// This method determines the optimal buffer size by:
-    /// - Checking all sources for their current buffer sizes
-    /// - Using the engine's frames per buffer as a fallback
-    /// - Accounting for channel configuration in the calculation
-    /// 
-    /// The buffer size affects both memory usage and latency, so this method
-    /// ensures an appropriate balance based on current source requirements.
-    /// </remarks>
-    private int CalculateMaxBufferLength()
-    {
-        if (Sources.Count == 0)
-            return EngineFramesPerBuffer * (int)OutputEngineOptions.Channels;
-
-        int maxLength = 0;
-        foreach (var src in Sources)
-        {
-            if (src.SourceSampleData.TryPeek(out float[]? peekedSamples) && peekedSamples != null)
-            {
-                maxLength = Math.Max(maxLength, peekedSamples.Length);
-            }
-        }
-
-        return maxLength > 0 ? maxLength : EngineFramesPerBuffer * (int)OutputEngineOptions.Channels;
-    }
-
-    /// <summary>
-    /// Optimized mixing function for different channel configurations.
-    /// </summary>
-    /// <param name="inputBuffer">The input audio data to be mixed.</param>
-    /// <param name="mixedBuffer">The output buffer that already contains data to be mixed into.</param>
-    /// <param name="inputChannels">The number of input channels (1 for mono, 2 for stereo).</param>
-    /// <param name="outputChannels">The number of output channels (1 for mono, 2 for stereo).</param>
-    /// <param name="mixingGain">The mixing gain factor (0.0f to 1.0f, default: 1.0f).</param>
-    /// <exception cref="NotSupportedException">Thrown when the input/output channel combination is not supported.</exception>
-    /// <remarks>
-    /// This method supports the following channel conversions:
-    /// - Mono to Stereo: Duplicates mono signal to both left and right channels
-    /// - Stereo to Mono: Averages left and right channels into a single mono signal
-    /// - Same channels: Direct mixing without conversion
-    /// 
-    /// All mixing operations include audio clamping to prevent clipping and maintain
-    /// signal integrity. The mixing gain allows for volume control during the mixing process.
-    /// </remarks>
-    public static void MixInputSimple(ReadOnlySpan<float> inputBuffer, Span<float> mixedBuffer,
-                                     int inputChannels, int outputChannels, float mixingGain = 1.0f)
-    {
-        if (inputChannels == 1 && outputChannels == 2)
-        {
-            int frames = inputBuffer.Length;
-            for (int frame = 0; frame < frames && frame * 2 + 1 < mixedBuffer.Length; frame++)
-            {
-                float sample = FastClamp(inputBuffer[frame] * mixingGain);
-                mixedBuffer[frame * 2] += sample;     // Left
-                mixedBuffer[frame * 2 + 1] += sample; // Right
 
                 mixedBuffer[frame * 2] = FastClamp(mixedBuffer[frame * 2]);
                 mixedBuffer[frame * 2 + 1] = FastClamp(mixedBuffer[frame * 2 + 1]);
             }
-=======
-    /// Calculates the average signal level for a mono audio signal using Span.
-    /// </summary>
-    /// <param name="monoAudioData">The mono audio data span.</param>
-    /// <returns>A tuple where the first value is the mono level and the second value is always 0 (for consistency with stereo format).</returns>
-    /// <remarks>
-    /// This method processes mono audio data by:
-    /// - Using absolute values to measure signal amplitude regardless of polarity
-    /// - Calculating the average amplitude across all samples
-    /// - Returning the result in stereo-compatible format (mono level, 0)
-    /// - Handling empty data gracefully
-    /// 
-    /// The returned format maintains consistency with stereo level calculations
-    /// while providing meaningful mono audio level information.
-    /// </remarks>
-    private (float, float) CalculateAverageMonoLevelSpan(ReadOnlySpan<float> monoAudioData)
-    {
-        if (monoAudioData.Length == 0)
-        {
-            return (0f, 0f);
-        }
-
-        float leftChannelSum = 0;
-
-        for (int i = 0; i < monoAudioData.Length; i++)
-        {
-            leftChannelSum += Math.Abs(monoAudioData[i]);
->>>>>>> cb97a0b9
         }
         else if (inputChannels == 2 && outputChannels == 1)
         {
-            int frames = inputBuffer.Length / 2;
-            for (int frame = 0; frame < frames && frame < mixedBuffer.Length; frame++)
-            {
-                float left = inputBuffer[frame * 2] * mixingGain;
-                float right = inputBuffer[frame * 2 + 1] * mixingGain;
-                float monoSample = FastClamp((left + right) * 0.5f);
-
-<<<<<<< HEAD
-                mixedBuffer[frame] += monoSample;
-                mixedBuffer[frame] = FastClamp(mixedBuffer[frame]);
-            }
-        }
-        else if (inputChannels == outputChannels)
-        {
-            int length = Math.Min(inputBuffer.Length, mixedBuffer.Length);
-            for (int i = 0; i < length; i++)
+            if (i % 2 == 0) // Left channel (even indices)
+            {
+                leftChannelSum += Math.Abs(stereoAudioData[i]);
+                leftSampleCount++;
+            }
+            else // Right channel (odd indices)
             {
                 mixedBuffer[i] += FastClamp(inputBuffer[i] * mixingGain);
                 mixedBuffer[i] = FastClamp(mixedBuffer[i]);
@@ -785,263 +378,37 @@
     }
 
     /// <summary>
-    /// Applies audio processing to the specified samples using volume and custom sample processors.
-    /// Also handles audio level calculation and file recording operations.
-    /// </summary>
-    /// <param name="samples">The audio samples to process.</param>
-    /// <remarks>
-    /// This method performs the following operations in order:
-    /// 1. Applies custom sample processor if enabled
-    /// 2. Applies volume processor if volume is not at 100%
-    /// 3. Calculates output audio levels synchronously for better performance
-    /// 4. Writes sample data to file if recording is enabled
-    /// 
-    /// Audio level calculation is performed synchronously to avoid Task allocations.
-    /// File writing operations use reusable Tasks to minimize GC pressure.
-    /// </remarks>
-    protected virtual void ProcessSampleProcessors(Span<float> samples)
-    {
-        bool useCustomProcessor = CustomSampleProcessor is { IsEnabled: true };
-        bool useVolumeProcessor = VolumeProcessor.Volume != 1.0f;
-
-        if (useCustomProcessor || useVolumeProcessor)
-        {
-            if (useCustomProcessor && CustomSampleProcessor is not null)
-                CustomSampleProcessor.Process(samples);
-
-            if (useVolumeProcessor)
-                VolumeProcessor.Process(samples);
-        }
-
-        lock (_lock)
-        {
-#nullable disable
-            // int sampleCount = Math.Min(samples.Length, _levelCalculationBuffer.Length);
-            // samples.Slice(0, sampleCount).SafeCopyTo(_levelCalculationBuffer.AsSpan(0, sampleCount));
-
-            // if (OutputEngineOptions.Channels == OwnAudioEngine.EngineChannels.Stereo)
-            //     OutputLevels = CalculateAverageStereoLevelsSpan(_levelCalculationBuffer.AsSpan(0, sampleCount));
-            // else
-            //     OutputLevels = CalculateAverageMonoLevelSpan(_levelCalculationBuffer.AsSpan(0, sampleCount));
-
-            OutputLevels = OutputEngineOptions.Channels == OwnAudioEngine.EngineChannels.Stereo
-                ? OutputLevels = CalculateLevels.CalculateAverageStereoLevelsSpan(samples)
-                : OutputLevels = CalculateLevels.CalculateAverageMonoLevelSpan(samples);
-#nullable restore
-        }
-
-        if (IsWriteData) // Save data to file
-        {
-            if (!_fileSaveTask.IsCompleted)
-                _fileSaveTask.Wait();
-
-            int sampleCount = Math.Min(samples.Length, _levelCalculationBuffer.Length);
-            samples.Slice(0, sampleCount).SafeCopyTo(_levelCalculationBuffer.AsSpan(0, sampleCount));
-
-            var samplesForFile = new float[sampleCount];
-            _levelCalculationBuffer.AsSpan(0, sampleCount).SafeCopyTo(samplesForFile);
-
-            _fileSaveTask = Task.Run(() => { SaveSamplesToFile(samplesForFile, writefilePath); });
-        }
-=======
-        float leftAverage = monoAudioData.Length > 0 ? leftChannelSum / monoAudioData.Length : 0;
+    /// Calculates the average signal level of a mono audio signal.
+    /// </summary>
+    /// <param name="monoAudioData">Stereo audio data</param>
+    /// <returns>Average data left and righ channel</returns>
+    private (float, float) CalculateAverageMonoLevel(float[] monoAudioData)
+    {
+        if (monoAudioData == null || monoAudioData.Length == 0)
+        {
+            Console.WriteLine("Nincs feldolgozandó adat.");
+            return (0f, 0f);
+        }
+
+        // We use absolute values ​​because the signal level can be negative.
+        float leftChannelSum = 0;
+        int leftSampleCount = 0;
+
+        // Mono channel data
+        for (int i = 0; i < monoAudioData.Length; i++)
+        {
+                leftChannelSum += Math.Abs(monoAudioData[i]);
+        }
+
+        // Calculating averages
+        float leftAverage = leftSampleCount > 0 ? leftChannelSum / leftSampleCount : 0;
+
         return (leftAverage, 0f);
->>>>>>> cb97a0b9
-    }
-
-    // /// <summary>
-    // /// Calculates the average signal levels for a stereo audio signal using Span.
-    // /// </summary>
-    // /// <param name="stereoAudioData">The stereo audio data span where even indices are left channel and odd indices are right channel.</param>
-    // /// <returns>A tuple containing the average levels for (left channel, right channel).</returns>
-    // /// <remarks>
-    // /// This method processes stereo audio data by:
-    // /// - Separating left channel (even indices: 0, 2, 4, ...) and right channel (odd indices: 1, 3, 5, ...)
-    // /// - Using absolute values to measure signal amplitude regardless of polarity
-    // /// - Calculating separate averages for each channel
-    // /// - Returning (0, 0) if no data is available for processing
-    // /// 
-    // /// The returned values represent the average amplitude levels which can be used
-    // /// for audio level monitoring, VU meters, or automatic gain control.
-    // /// </remarks>
-    // private (float, float) CalculateAverageStereoLevelsSpan(ReadOnlySpan<float> stereoAudioData)
-    // {
-    //     if (stereoAudioData.Length == 0)
-    //     {
-    //         return (0f, 0f);
-    //     }
-
-    //     float leftChannelSum = 0;
-    //     float rightChannelSum = 0;
-    //     int leftSampleCount = 0;
-    //     int rightSampleCount = 0;
-
-    //     // Left channel: 0, 2, 4, ...
-    //     // Right channel: 1, 3, 5, ...
-    //     for (int i = 0; i < stereoAudioData.Length; i++)
-    //     {
-    //         if (i % 2 == 0) 
-    //         {
-    //             leftChannelSum += Math.Abs(stereoAudioData[i]);
-    //             leftSampleCount++;
-    //         }
-    //         else 
-    //         {
-    //             rightChannelSum += Math.Abs(stereoAudioData[i]);
-    //             rightSampleCount++;
-    //         }
-    //     }
-
-    //     // Calculating averages
-    //     float leftAverage = leftSampleCount > 0 ? leftChannelSum / leftSampleCount : 0;
-    //     float rightAverage = rightSampleCount > 0 ? rightChannelSum / rightSampleCount : 0;
-
-    //     return (leftAverage, rightAverage);
-    // }
-
-    // /// <summary>
-    // /// Calculates the average signal level for a mono audio signal using Span.
-    // /// </summary>
-    // /// <param name="monoAudioData">The mono audio data span.</param>
-    // /// <returns>A tuple where the first value is the mono level and the second value is always 0 (for consistency with stereo format).</returns>
-    // /// <remarks>
-    // /// This method processes mono audio data by:
-    // /// - Using absolute values to measure signal amplitude regardless of polarity
-    // /// - Calculating the average amplitude across all samples
-    // /// - Returning the result in stereo-compatible format (mono level, 0)
-    // /// - Handling empty data gracefully
-    // /// 
-    // /// The returned format maintains consistency with stereo level calculations
-    // /// while providing meaningful mono audio level information.
-    // /// </remarks>
-    // private (float, float) CalculateAverageMonoLevelSpan(ReadOnlySpan<float> monoAudioData)
-    // {
-    //     if (monoAudioData.Length == 0)
-    //     {
-    //         return (0f, 0f);
-    //     }
-
-    //     float leftChannelSum = 0;
-
-    //     for (int i = 0; i < monoAudioData.Length; i++)
-    //     {
-    //         leftChannelSum += Math.Abs(monoAudioData[i]);
-    //     }
-
-    //     float leftAverage = monoAudioData.Length > 0 ? leftChannelSum / monoAudioData.Length : 0;
-    //     return (leftAverage, 0f);
-    // }
-
-    // /// <summary>
-    // /// Calculates the average signal levels for a stereo audio signal.
-    // /// </summary>
-    // /// <param name="stereoAudioData">The stereo audio data array where even indices are left channel and odd indices are right channel.</param>
-    // /// <returns>A tuple containing the average levels for (left channel, right channel).</returns>
-    // /// <remarks>
-    // /// This method processes stereo audio data by:
-    // /// - Separating left channel (even indices: 0, 2, 4, ...) and right channel (odd indices: 1, 3, 5, ...)
-    // /// - Using absolute values to measure signal amplitude regardless of polarity
-    // /// - Calculating separate averages for each channel
-    // /// - Returning (0, 0) if no data is available for processing
-    // /// 
-    // /// The returned values represent the average amplitude levels which can be used
-    // /// for audio level monitoring, VU meters, or automatic gain control.
-    // /// </remarks>
-    // private (float, float) CalculateAverageStereoLevels(float[] stereoAudioData)
-    // {
-    //     if (stereoAudioData == null || stereoAudioData.Length == 0)
-    //     {
-    //         Console.WriteLine("No data available for processing.");
-    //         return (0f, 0f);
-    //     }
-
-    //     return CalculateAverageStereoLevelsSpan(stereoAudioData.AsSpan());
-    // }
-
-    // /// <summary>
-    // /// Calculates the average signal level for a mono audio signal.
-    // /// </summary>
-    // /// <param name="monoAudioData">The mono audio data array.</param>
-    // /// <returns>A tuple where the first value is the mono level and the second value is always 0 (for consistency with stereo format).</returns>
-    // /// <remarks>
-    // /// This method processes mono audio data by:
-    // /// - Using absolute values to measure signal amplitude regardless of polarity
-    // /// - Calculating the average amplitude across all samples
-    // /// - Returning the result in stereo-compatible format (mono level, 0)
-    // /// - Handling empty or null data gracefully
-    // /// 
-    // /// The returned format maintains consistency with stereo level calculations
-    // /// while providing meaningful mono audio level information.
-    // /// </remarks>
-    // private (float, float) CalculateAverageMonoLevel(float[] monoAudioData)
-    // {
-    //     if (monoAudioData == null || monoAudioData.Length == 0)
-    //     {
-    //         return (0f, 0f);
-    //     }
-
-    //     return CalculateAverageMonoLevelSpan(monoAudioData.AsSpan());
-    // }
-
-    /// <summary>
-<<<<<<< HEAD
+    }
+
+    /// <summary>
     /// Resets the audio playback state after completion, preparing the system for reuse.
     /// </summary>
-=======
-    /// Calculates the average signal levels for a stereo audio signal.
-    /// </summary>
-    /// <param name="stereoAudioData">The stereo audio data array where even indices are left channel and odd indices are right channel.</param>
-    /// <returns>A tuple containing the average levels for (left channel, right channel).</returns>
-    /// <remarks>
-    /// This method processes stereo audio data by:
-    /// - Separating left channel (even indices: 0, 2, 4, ...) and right channel (odd indices: 1, 3, 5, ...)
-    /// - Using absolute values to measure signal amplitude regardless of polarity
-    /// - Calculating separate averages for each channel
-    /// - Returning (0, 0) if no data is available for processing
-    /// 
-    /// The returned values represent the average amplitude levels which can be used
-    /// for audio level monitoring, VU meters, or automatic gain control.
-    /// </remarks>
-    private (float, float) CalculateAverageStereoLevels(float[] stereoAudioData)
-    {
-        if (stereoAudioData == null || stereoAudioData.Length == 0)
-        {
-            Console.WriteLine("No data available for processing.");
-            return (0f, 0f);
-        }
-
-        return CalculateAverageStereoLevelsSpan(stereoAudioData.AsSpan());
-    }
-
-    /// <summary>
-    /// Calculates the average signal level for a mono audio signal.
-    /// </summary>
-    /// <param name="monoAudioData">The mono audio data array.</param>
-    /// <returns>A tuple where the first value is the mono level and the second value is always 0 (for consistency with stereo format).</returns>
-    /// <remarks>
-    /// This method processes mono audio data by:
-    /// - Using absolute values to measure signal amplitude regardless of polarity
-    /// - Calculating the average amplitude across all samples
-    /// - Returning the result in stereo-compatible format (mono level, 0)
-    /// - Handling empty or null data gracefully
-    /// 
-    /// The returned format maintains consistency with stereo level calculations
-    /// while providing meaningful mono audio level information.
-    /// </remarks>
-    private (float, float) CalculateAverageMonoLevel(float[] monoAudioData)
-    {
-        if (monoAudioData == null || monoAudioData.Length == 0)
-        {
-            return (0f, 0f);
-        }
-
-        return CalculateAverageMonoLevelSpan(monoAudioData.AsSpan());
-    }
-
-    /// <summary>
-    /// Resets the audio playback state after completion, preparing the system for reuse.
-    /// </summary>
->>>>>>> cb97a0b9
     /// <remarks>
     /// This method performs the following reset operations:
     /// - Sets the state to Idle and position to zero
@@ -1119,7 +486,6 @@
 
     /// <summary>
     /// Fast audio clamping function that constrains values to the valid audio range [-1.0, 1.0].
-<<<<<<< HEAD
     /// </summary>
     /// <param name="value">The audio sample value to clamp.</param>
     /// <returns>The clamped value within the range [-1.0, 1.0].</returns>
@@ -1168,56 +534,6 @@
     /// <summary>
     /// Terminates and disposes the audio engine, freeing all associated resources.
     /// </summary>
-=======
-    /// </summary>
-    /// <param name="value">The audio sample value to clamp.</param>
-    /// <returns>The clamped value within the range [-1.0, 1.0].</returns>
-    /// <remarks>
-    /// This method is aggressively inlined for maximum performance in audio processing loops.
-    /// Audio clamping is essential to prevent:
-    /// - Digital audio clipping and distortion
-    /// - Hardware damage from excessive signal levels
-    /// - Unwanted artifacts in the audio output
-    /// 
-    /// Values below -1.0 are clamped to -1.0, values above 1.0 are clamped to 1.0,
-    /// and values within the valid range are passed through unchanged.
-    /// </remarks>
-    [MethodImpl(MethodImplOptions.AggressiveInlining)]
-    private static float FastClamp(float value)
-    {
-        return value < -1.0f ? -1.0f : (value > 1.0f ? 1.0f : value);
-    }
-
-    /// <summary>
-    /// Efficiently clears a float array buffer using size-optimized methods.
-    /// </summary>
-    /// <param name="buffer">The float array buffer to clear.</param>
-    /// <param name="length">The number of elements to clear from the start of the buffer.</param>
-    /// <remarks>
-    /// This method uses size-based optimization for best performance:
-    /// - For buffers ≤1024 elements: Uses Span.Clear() which is optimized for smaller buffers
-    /// - For larger buffers: Uses Array.Clear() which is more efficient for larger memory blocks
-    /// 
-    /// This approach provides optimal clearing performance across different buffer sizes,
-    /// which is important for real-time audio processing where clearing operations
-    /// occur frequently in the mixing loop.
-    /// </remarks>
-    private static void FastClear(float[]? buffer, int length)
-    {
-        if (buffer == null) return;
-
-        int clearLength = Math.Min(buffer.Length, length);
-
-        if (clearLength <= 1024)
-            buffer.AsSpan(0, clearLength).Clear();
-        else
-            Array.Clear(buffer, 0, clearLength);
-    }
-
-    /// <summary>
-    /// Terminates and disposes the audio engine, freeing all associated resources.
-    /// </summary>
->>>>>>> cb97a0b9
     /// <remarks>
     /// This method safely shuts down the audio engine:
     /// - Checks if an engine instance exists
