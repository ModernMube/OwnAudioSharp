using Ownaudio.Engines;
using Ownaudio.Sources.Extensions;
using System;
<<<<<<< HEAD
using System.Linq;
=======
using System.Collections.Generic;
using System.Linq;
using System.Runtime.InteropServices;
>>>>>>> c73a2e06
using System.Runtime.CompilerServices;
using System.Threading;
using System.Threading.Tasks;

namespace Ownaudio.Sources;

public unsafe partial class SourceManager
{
    /// <summary>
    /// Pre-allocated buffer for audio mixing operations to avoid frequent memory allocations.
    /// </summary>
    private float[] _mixBuffer;
<<<<<<< HEAD

=======
    
>>>>>>> c73a2e06
    /// <summary>
    /// Tracks the last allocated mix buffer size to determine when reallocation is needed.
    /// </summary>
    private int _lastMixBufferSize = 0;

    /// <summary>
    /// The main mixing engine that combines multiple audio sources into a single output stream.
<<<<<<< HEAD
=======
    /// Runs continuously while the SourceManager is in an active state.
>>>>>>> c73a2e06
    /// </summary>
    /// <remarks>
    /// This method performs the core audio mixing operations:
    /// - Manages seeking operations and source synchronization
    /// - Mixes multiple output sources using scalar operations
    /// - Processes input recording and mixing
    /// - Applies sample processors (volume, custom effects)
    /// - Sends mixed audio to the output engine
    /// - Updates playback position based on processed samples
    /// - Handles end-of-stream conditions and playback reset
    /// - Writes recorded data to file when configured
    /// 
    /// The mixing process uses pre-allocated buffers for optimal performance
    /// and includes comprehensive synchronization logic for multi-source playback.
    /// </remarks>
    private void MixEngine()
    {
        bool useSources = false;
        TimeSpan lastKnownPosition = Position;
        bool seekJustHappened = false;

<<<<<<< HEAD
=======
        // Single buffer allocation at startup
>>>>>>> c73a2e06
        int maxLength = CalculateMaxBufferLength();
        EnsureMixBufferAllocated(maxLength);

        double sampleDurationMs = 1000.0 / OutputEngineOptions.SampleRate;
        int channelCount = (int)OutputEngineOptions.Channels;

        while (State != SourceState.Idle)
        {
            if (IsSeeking)
            {
                seekJustHappened = true;
<<<<<<< HEAD
                Thread.Yield();
=======
                Thread.Sleep(1); // Original sleep - simple and effective
>>>>>>> c73a2e06
                FastClear(_mixBuffer, maxLength);
                continue;
            }

            if (seekJustHappened && !IsSeeking)
            {
                lastKnownPosition = Position;
                seekJustHappened = false;

                bool allSourcesReady = Sources.All(src => src.SourceSampleData.Count > 0 || src.State == SourceState.Idle);
                if (!allSourcesReady)
                {
<<<<<<< HEAD
                    Thread.Yield();
=======
                    Thread.Sleep(5);
>>>>>>> c73a2e06
                    continue;
                }
            }

<<<<<<< HEAD
=======
            // Clear mix buffer - simple and fast
>>>>>>> c73a2e06
            FastClear(_mixBuffer, maxLength);

            if (!Sources.Any(p => p.SourceSampleData.Count() > 0))
            {
                if (Sources.All(p => p.State == SourceState.Idle))
                {
                    SetAndRaisePositionChanged(TimeSpan.Zero);
                }

                if (!IsRecorded)
                {
                    if (!Sources.Any(p => p.SourceSampleData.Count() > 0))
                    {
<<<<<<< HEAD
                        Engine?.Send(_mixBuffer.AsSpan(0, maxLength));
                        Thread.Yield();
=======
                        Engine?.Send(_mixBuffer.AsSpan(0, maxLength)); // Silence
                        Thread.Sleep(1);
>>>>>>> c73a2e06
                        continue;
                    }
                }
                else
                {
                    useSources = false;
                }
            }

            if (State == SourceState.Paused)
            {
                if (!IsRecorded)
                {
                    Thread.Sleep(10);
                    continue;
                }
                else
                {
                    useSources = false;
                }
            }
            else
            {
                useSources = true;
            }

            if (maxLength > 0)
            {
<<<<<<< HEAD
=======
                // Source mixing - simple scalar operation
>>>>>>> c73a2e06
                if (Sources.Count() > 0 && useSources && State == SourceState.Playing)
                {
                    ProcessSourceMixingSimple(lastKnownPosition);
                }

                // Input recording mixing
                if (IsRecorded && Engine is not null)
                {
                    ProcessInputMixingSimple();
                }

<<<<<<< HEAD
                ProcessSampleProcessors(_mixBuffer.AsSpan(0, maxLength));

=======
                // Apply sample processors
                ProcessSampleProcessors(_mixBuffer.AsSpan(0, maxLength));

                // Send to audio engine
>>>>>>> c73a2e06
                Engine?.Send(_mixBuffer.AsSpan(0, maxLength));

                // Update position
                if (State == SourceState.Playing)
                {
                    double processedTimeMs = (maxLength / channelCount) * sampleDurationMs;
                    lastKnownPosition = lastKnownPosition.Add(TimeSpan.FromMilliseconds(processedTimeMs));

                    if (Math.Abs((lastKnownPosition - Position).TotalMilliseconds) > 20)
                    {
                        SetAndRaisePositionChanged(lastKnownPosition);
                    }
                }

                if (Position.TotalMilliseconds >= Duration.TotalMilliseconds)
                {
                    SetAndRaisePositionChanged(Duration);
                    ResetPlayback();
                    break;
                }
            }
        }

        writeDataToFile();
    }

    /// <summary>
    /// Processes and mixes multiple output sources with synchronization checking.
    /// </summary>
    /// <param name="lastKnownPosition">The last known playback position for synchronization purposes.</param>
    /// <remarks>
    /// This method performs the following operations:
    /// - Synchronization check for multiple sources (only when more than one source exists)
    /// - Detects time drift between sources and corrects by seeking
    /// - Mixes audio samples using simple scalar addition
    /// - Applies audio clamping to prevent clipping
    /// - Returns buffers to the pool for memory efficiency
    /// 
    /// The synchronization tolerance is set to 200ms for detection and 100ms for correction,
    /// providing a balance between accuracy and stability.
    /// </remarks>
    private void ProcessSourceMixingSimple(TimeSpan lastKnownPosition)
    {
<<<<<<< HEAD
=======
        // Sync check only if there are multiple sources
>>>>>>> c73a2e06
        if (Sources.Count > 1)
        {
            TimeSpan minPos = TimeSpan.MaxValue;
            TimeSpan maxPos = TimeSpan.MinValue;

            foreach (ISource src in Sources)
            {
                if (src.Position < minPos) minPos = src.Position;
                if (src.Position > maxPos) maxPos = src.Position;
            }

            if ((maxPos - minPos).TotalMilliseconds > 200)
            {
                foreach (ISource src in Sources)
                {
                    if (Math.Abs((src.Position - lastKnownPosition).TotalMilliseconds) > 100)
                    {
                        src.Seek(lastKnownPosition);
                    }
                }
            }
        }

<<<<<<< HEAD
=======
        // Simple mixing - scalar but fast
>>>>>>> c73a2e06
        foreach (ISource src in Sources)
        {
            if (src.SourceSampleData.TryDequeue(out float[]? samples))
            {
                try
                {
                    int mixLength = Math.Min(samples.Length, _mixBuffer.Length);

<<<<<<< HEAD
=======
                    // Simple scalar mixing
>>>>>>> c73a2e06
                    for (int i = 0; i < mixLength; i++)
                    {
                        _mixBuffer[i] += samples[i];
                        _mixBuffer[i] = FastClamp(_mixBuffer[i]);
                    }
                }
                finally
                {
<<<<<<< HEAD
=======
                    // Return to pool only for large buffers
>>>>>>> c73a2e06
                    SimpleAudioBufferPool.Return(samples);
                }
            }
        }
    }

    /// <summary>
    /// Processes input audio recording and mixes it with the output stream.
<<<<<<< HEAD
    /// </summary>
    /// <remarks>
    /// This method handles input audio processing:
    /// - Receives audio data from the input source
    /// - Performs channel configuration mixing (mono to stereo, stereo to mono, etc.)
    /// - Calculates input audio levels for monitoring
    /// - Applies appropriate mixing gain (0.8f default)
    /// - Returns input buffers to the pool for memory efficiency
    /// 
    /// The method supports both stereo and mono input configurations and automatically
    /// calculates appropriate audio levels for real-time monitoring.
    /// </remarks>
    private void ProcessInputMixingSimple()
    {
        if (SourcesInput.Count > 0)
        {
            int inputBufferSize = EngineFramesPerBuffer * (int)InputEngineOptions.Channels;

            ((SourceInput)SourcesInput[0]).ReceivesData(out var inputBuffer, Engine);

            try
            {
                MixInputSimple(
                    inputBuffer: inputBuffer.AsSpan(),
                    mixedBuffer: _mixBuffer.AsSpan(),
                    inputChannels: (int)InputEngineOptions.Channels,
                    outputChannels: (int)OutputEngineOptions.Channels,
                    mixingGain: 0.8f
                );

                InputLevels = InputEngineOptions.Channels == OwnAudioEngine.EngineChannels.Stereo
                    ? CalculateAverageStereoLevels(inputBuffer)
                    : CalculateAverageMonoLevel(inputBuffer);
            }
            finally
            {
                SimpleAudioBufferPool.Return(inputBuffer);
            }
        }
    }

    /// <summary>
    /// Ensures the mix buffer is allocated with the correct size.
    /// </summary>
=======
    /// </summary>
    /// <remarks>
    /// This method handles input audio processing:
    /// - Receives audio data from the input source
    /// - Performs channel configuration mixing (mono to stereo, stereo to mono, etc.)
    /// - Calculates input audio levels for monitoring
    /// - Applies appropriate mixing gain (0.8f default)
    /// - Returns input buffers to the pool for memory efficiency
    /// 
    /// The method supports both stereo and mono input configurations and automatically
    /// calculates appropriate audio levels for real-time monitoring.
    /// </remarks>
    private void ProcessInputMixingSimple()
    {
        if (SourcesInput.Count > 0)
        {
            int inputBufferSize = EngineFramesPerBuffer * (int)InputEngineOptions.Channels;

            ((SourceInput)SourcesInput[0]).ReceivesData(out var inputBuffer, Engine);

            try
            {
                // Simple input mixing
                MixInputSimple(
                    inputBuffer: inputBuffer.AsSpan(),
                    mixedBuffer: _mixBuffer.AsSpan(),
                    inputChannels: (int)InputEngineOptions.Channels,
                    outputChannels: (int)OutputEngineOptions.Channels,
                    mixingGain: 0.8f
                );

                InputLevels = InputEngineOptions.Channels == OwnAudioEngine.EngineChannels.Stereo
                    ? CalculateAverageStereoLevels(inputBuffer)
                    : CalculateAverageMonoLevel(inputBuffer);
            }
            finally
            {
                // Return input buffer to pool if worthwhile
                SimpleAudioBufferPool.Return(inputBuffer);
            }
        }
    }

    /// <summary>
    /// Ensures the mix buffer is allocated with the correct size.
    /// </summary>
>>>>>>> c73a2e06
    /// <param name="size">The required buffer size in samples.</param>
    /// <remarks>
    /// This method implements lazy buffer allocation:
    /// - Only allocates when the buffer is null or size has changed
    /// - Tracks the last allocated size to avoid unnecessary reallocations
    /// - Minimizes memory allocations during mixing operations
    /// 
    /// This approach provides optimal performance by avoiding frequent allocations
    /// while ensuring the buffer is always the correct size.
    /// </remarks>
    private void EnsureMixBufferAllocated(int size)
    {
        if (_mixBuffer == null || _lastMixBufferSize != size)
        {
            _mixBuffer = new float[size];
            _lastMixBufferSize = size;
        }
    }

    /// <summary>
    /// Calculates the maximum buffer length needed for mixing operations.
    /// </summary>
    /// <returns>The maximum buffer length in samples based on available sources and engine configuration.</returns>
    /// <remarks>
    /// This method determines the optimal buffer size by:
    /// - Checking all sources for their current buffer sizes
    /// - Using the engine's frames per buffer as a fallback
    /// - Accounting for channel configuration in the calculation
    /// 
    /// The buffer size affects both memory usage and latency, so this method
    /// ensures an appropriate balance based on current source requirements.
    /// </remarks>
    private int CalculateMaxBufferLength()
    {
        if (Sources.Count == 0)
            return EngineFramesPerBuffer * (int)OutputEngineOptions.Channels;

        int maxLength = 0;
        foreach (var src in Sources)
        {
            if (src.SourceSampleData.TryPeek(out float[]? peekedSamples) && peekedSamples != null)
            {
                maxLength = Math.Max(maxLength, peekedSamples.Length);
            }
        }

        return maxLength > 0 ? maxLength : EngineFramesPerBuffer * (int)OutputEngineOptions.Channels;
    }
<<<<<<< HEAD

=======
    
>>>>>>> c73a2e06
    /// <summary>
    /// Optimized mixing function for different channel configurations.
    /// </summary>
    /// <param name="inputBuffer">The input audio data to be mixed.</param>
    /// <param name="mixedBuffer">The output buffer that already contains data to be mixed into.</param>
    /// <param name="inputChannels">The number of input channels (1 for mono, 2 for stereo).</param>
    /// <param name="outputChannels">The number of output channels (1 for mono, 2 for stereo).</param>
    /// <param name="mixingGain">The mixing gain factor (0.0f to 1.0f, default: 1.0f).</param>
    /// <exception cref="NotSupportedException">Thrown when the input/output channel combination is not supported.</exception>
    /// <remarks>
    /// This method supports the following channel conversions:
    /// - Mono to Stereo: Duplicates mono signal to both left and right channels
    /// - Stereo to Mono: Averages left and right channels into a single mono signal
    /// - Same channels: Direct mixing without conversion
    /// 
    /// All mixing operations include audio clamping to prevent clipping and maintain
    /// signal integrity. The mixing gain allows for volume control during the mixing process.
    /// </remarks>
    public static void MixInputSimple(ReadOnlySpan<float> inputBuffer, Span<float> mixedBuffer,
                                     int inputChannels, int outputChannels, float mixingGain = 1.0f)
    {
        if (inputChannels == 1 && outputChannels == 2)
        {
            int frames = inputBuffer.Length;
            for (int frame = 0; frame < frames && frame * 2 + 1 < mixedBuffer.Length; frame++)
            {
                float sample = FastClamp(inputBuffer[frame] * mixingGain);
<<<<<<< HEAD
                mixedBuffer[frame * 2] += sample;
                mixedBuffer[frame * 2 + 1] += sample;
=======
                mixedBuffer[frame * 2] += sample;     // Left
                mixedBuffer[frame * 2 + 1] += sample; // Right
>>>>>>> c73a2e06

                mixedBuffer[frame * 2] = FastClamp(mixedBuffer[frame * 2]);
                mixedBuffer[frame * 2 + 1] = FastClamp(mixedBuffer[frame * 2 + 1]);
            }
        }
        else if (inputChannels == 2 && outputChannels == 1)
        {
            int frames = inputBuffer.Length / 2;
            for (int frame = 0; frame < frames && frame < mixedBuffer.Length; frame++)
            {
                float left = inputBuffer[frame * 2] * mixingGain;
                float right = inputBuffer[frame * 2 + 1] * mixingGain;
                float monoSample = FastClamp((left + right) * 0.5f);

                mixedBuffer[frame] += monoSample;
                mixedBuffer[frame] = FastClamp(mixedBuffer[frame]);
            }
        }
        else if (inputChannels == outputChannels)
        {
<<<<<<< HEAD
=======
            // Identical channels
>>>>>>> c73a2e06
            int length = Math.Min(inputBuffer.Length, mixedBuffer.Length);
            for (int i = 0; i < length; i++)
            {
                mixedBuffer[i] += FastClamp(inputBuffer[i] * mixingGain);
                mixedBuffer[i] = FastClamp(mixedBuffer[i]);
            }
        }
        else
        {
            throw new NotSupportedException($"Mixing from {inputChannels} to {outputChannels} channels is not supported.");
        }
    }

    /// <summary>
    /// Applies audio processing to the specified samples using volume and custom sample processors.
    /// Also handles audio level calculation and file recording operations.
    /// </summary>
    /// <param name="samples">The audio samples to process.</param>
    /// <remarks>
    /// This method performs the following operations in order:
    /// 1. Applies custom sample processor if enabled
    /// 2. Applies volume processor if volume is not at 100%
    /// 3. Calculates output audio levels asynchronously for monitoring
    /// 4. Writes sample data to file if recording is enabled
    /// 
    /// Audio level calculation and file writing operations are performed asynchronously
    /// to minimize impact on real-time audio processing performance.
    /// </remarks>
    protected virtual void ProcessSampleProcessors(Span<float> samples)
    {
        bool useCustomProcessor = CustomSampleProcessor is { IsEnabled: true };
        bool useVolumeProcessor = VolumeProcessor.Volume != 1.0f;

        if (useCustomProcessor || useVolumeProcessor)
        {
            if (useCustomProcessor && CustomSampleProcessor is not null)
                CustomSampleProcessor.Process(samples);

            if (useVolumeProcessor)
                VolumeProcessor.Process(samples);
        }

        lock (_lock)
        {
            float[] samplesArray = samples.ToArray();
            Task.Run(() =>
            {
                if (OutputEngineOptions.Channels == OwnAudioEngine.EngineChannels.Stereo)
                    OutputLevels = CalculateAverageStereoLevels(samplesArray);
                else
                    OutputLevels = CalculateAverageMonoLevel(samplesArray);
            });

        }

        if (IsWriteData)
        {
            var samplesArray = samples.ToArray();
            Task.Run(() => { SaveSamplesToFile(samplesArray, writefilePath); });
        }
    }

    /// <summary>
    /// Calculates the average signal levels for a stereo audio signal.
    /// </summary>
    /// <param name="stereoAudioData">The stereo audio data array where even indices are left channel and odd indices are right channel.</param>
    /// <returns>A tuple containing the average levels for (left channel, right channel).</returns>
    /// <remarks>
    /// This method processes stereo audio data by:
    /// - Separating left channel (even indices: 0, 2, 4, ...) and right channel (odd indices: 1, 3, 5, ...)
    /// - Using absolute values to measure signal amplitude regardless of polarity
    /// - Calculating separate averages for each channel
    /// - Returning (0, 0) if no data is available for processing
    /// 
    /// The returned values represent the average amplitude levels which can be used
    /// for audio level monitoring, VU meters, or automatic gain control.
    /// </remarks>
    private (float, float) CalculateAverageStereoLevels(float[] stereoAudioData)
    {
        if (stereoAudioData == null || stereoAudioData.Length == 0)
        {
            Console.WriteLine("No data available for processing.");
            return (0f, 0f);
        }

<<<<<<< HEAD
=======
        // We use absolute values because the signal level can be negative.
>>>>>>> c73a2e06
        float leftChannelSum = 0;
        float rightChannelSum = 0;
        int leftSampleCount = 0;
        int rightSampleCount = 0;

        for (int i = 0; i < stereoAudioData.Length; i++)
        {
            if (i % 2 == 0)
            {
                leftChannelSum += Math.Abs(stereoAudioData[i]);
                leftSampleCount++;
            }
            else
            {
                rightChannelSum += Math.Abs(stereoAudioData[i]);
                rightSampleCount++;
            }
        }

        float leftAverage = leftSampleCount > 0 ? leftChannelSum / leftSampleCount : 0;
        float rightAverage = rightSampleCount > 0 ? rightChannelSum / rightSampleCount : 0;

        return (leftAverage, rightAverage);
    }

    /// <summary>
    /// Calculates the average signal level for a mono audio signal.
    /// </summary>
    /// <param name="monoAudioData">The mono audio data array.</param>
    /// <returns>A tuple where the first value is the mono level and the second value is always 0 (for consistency with stereo format).</returns>
    /// <remarks>
    /// This method processes mono audio data by:
    /// - Using absolute values to measure signal amplitude regardless of polarity
    /// - Calculating the average amplitude across all samples
    /// - Returning the result in stereo-compatible format (mono level, 0)
    /// - Handling empty or null data gracefully
    /// 
    /// The returned format maintains consistency with stereo level calculations
    /// while providing meaningful mono audio level information.
    /// </remarks>
    private (float, float) CalculateAverageMonoLevel(float[] monoAudioData)
    {
        if (monoAudioData == null || monoAudioData.Length == 0)
        {
            return (0f, 0f);
        }

        float leftChannelSum = 0;

        for (int i = 0; i < monoAudioData.Length; i++)
        {
            leftChannelSum += Math.Abs(monoAudioData[i]);
        }

        float leftAverage = monoAudioData.Length > 0 ? leftChannelSum / monoAudioData.Length : 0;
        return (leftAverage, 0f);
    }

    /// <summary>
    /// Resets the audio playback state after completion, preparing the system for reuse.
    /// </summary>
    /// <remarks>
    /// This method performs the following reset operations:
    /// - Sets the state to Idle and position to zero
    /// - Resets both output and input audio level meters
    /// - Clears all queued sample data from sources
    /// - Seeks all sources back to the beginning (time zero)
    /// 
    /// This reset allows the player to be reused for new playback sessions
    /// without requiring a complete system restart or reinitialization.
    /// </remarks>
    private void ResetPlayback()
    {
        SetAndRaiseStateChanged(SourceState.Idle);
        SetAndRaisePositionChanged(TimeSpan.Zero);

        OutputLevels = (0f, 0f);
        InputLevels = (0f, 0f);

        foreach (ISource src in Sources)
        {
            while (src.SourceSampleData.TryDequeue(out _)) { }
            src.Seek(TimeSpan.Zero);
        }
    }

    /// <summary>
    /// Initializes the appropriate audio engine based on available audio backend systems.
    /// </summary>
    /// <returns>True if engine initialization was successful; otherwise, false.</returns>
    /// <remarks>
    /// This method handles engine initialization with the following priority:
    /// 1. PortAudio engine (if PortAudio is initialized)
    /// 2. MiniAudio engine (if MiniAudio is initialized and PortAudio is not)
    /// 
    /// For each engine type, it determines whether to initialize with:
    /// - Input + Output capabilities (if input device available and recording enabled)
    /// - Output-only capabilities (if no input needed)
    /// 
    /// The method automatically configures input options for MiniAudio to match
    /// output configuration when needed. Returns false if no suitable engine
    /// backend is available or initialization fails.
    /// </remarks>
    private bool InitializeEngine()
    {
<<<<<<< HEAD
        if (OwnAudio.IsPortAudioInitialized && Engine is null)
=======
        if (OwnAudio.IsPortAudioInitialized && Engine is null)  // Portaudio engine initialize
>>>>>>> c73a2e06
        {
            if (OwnAudio.DefaultInputDevice.MaxInputChannels > 0 && IsRecorded)
                Engine = new OwnAudioEngine(InputEngineOptions, OutputEngineOptions, EngineFramesPerBuffer);
            else
                Engine = new OwnAudioEngine(OutputEngineOptions, EngineFramesPerBuffer);
        }
        else if (!OwnAudio.IsPortAudioInitialized && OwnAudio.IsMiniAudioInitialized && Engine is null)
        {
            if (OwnAudio.DefaultInputDevice.MaxInputChannels > 0 && IsRecorded)
            {
                InputEngineOptions = new AudioEngineInputOptions(OutputEngineOptions.Channels, OutputEngineOptions.SampleRate);
                Engine = new OwnAudioMiniEngine(InputEngineOptions, OutputEngineOptions, EngineFramesPerBuffer);
            }
            else
                Engine = new OwnAudioMiniEngine(OutputEngineOptions, EngineFramesPerBuffer);
        }
        else
        {
            return false;
        }

        return true;
    }

    /// <summary>
    /// Fast audio clamping function that constrains values to the valid audio range [-1.0, 1.0].
    /// </summary>
    /// <param name="value">The audio sample value to clamp.</param>
    /// <returns>The clamped value within the range [-1.0, 1.0].</returns>
    /// <remarks>
    /// This method is aggressively inlined for maximum performance in audio processing loops.
    /// Audio clamping is essential to prevent:
    /// - Digital audio clipping and distortion
    /// - Hardware damage from excessive signal levels
    /// - Unwanted artifacts in the audio output
    /// 
    /// Values below -1.0 are clamped to -1.0, values above 1.0 are clamped to 1.0,
    /// and values within the valid range are passed through unchanged.
    /// </remarks>
    [MethodImpl(MethodImplOptions.AggressiveInlining)]
    private static float FastClamp(float value)
    {
        return value < -1.0f ? -1.0f : (value > 1.0f ? 1.0f : value);
    }

    /// <summary>
    /// Efficiently clears a float array buffer using size-optimized methods.
<<<<<<< HEAD
    /// </summary>
    /// <param name="buffer">The float array buffer to clear.</param>
    /// <param name="length">The number of elements to clear from the start of the buffer.</param>
    /// <remarks>
    /// This method uses size-based optimization for best performance:
    /// - For buffers ≤1024 elements: Uses Span.Clear() which is optimized for smaller buffers
    /// - For larger buffers: Uses Array.Clear() which is more efficient for larger memory blocks
    /// 
    /// This approach provides optimal clearing performance across different buffer sizes,
    /// which is important for real-time audio processing where clearing operations
    /// occur frequently in the mixing loop.
    /// </remarks>
    private static void FastClear(float[] buffer, int length)
    {
        if (length <= 1024)
            buffer.AsSpan(0, length).Clear();
        else
            Array.Clear(buffer, 0, length);
    }

    /// <summary>
    /// Terminates and disposes the audio engine, freeing all associated resources.
    /// </summary>
=======
    /// </summary>
    /// <param name="buffer">The float array buffer to clear.</param>
    /// <param name="length">The number of elements to clear from the start of the buffer.</param>
    /// <remarks>
    /// This method uses size-based optimization for best performance:
    /// - For buffers ≤1024 elements: Uses Span.Clear() which is optimized for smaller buffers
    /// - For larger buffers: Uses Array.Clear() which is more efficient for larger memory blocks
    /// 
    /// This approach provides optimal clearing performance across different buffer sizes,
    /// which is important for real-time audio processing where clearing operations
    /// occur frequently in the mixing loop.
    /// </remarks>
    private static void FastClear(float[] buffer, int length)
    {
        if (length <= 1024)
            buffer.AsSpan(0, length).Clear(); // Span.Clear - optimized for smaller buffers
        else
            Array.Clear(buffer, 0, length); // Array.Clear - more efficient for larger buffers
    }

    /// <summary>
    /// Terminates and disposes the audio engine, freeing all associated resources.
    /// </summary>
>>>>>>> c73a2e06
    /// <remarks>
    /// This method safely shuts down the audio engine:
    /// - Checks if an engine instance exists
    /// - Properly disposes the engine to free audio resources
    /// - Sets the engine reference to null for garbage collection
    /// 
    /// This method should be called during system shutdown or when switching
    /// between different audio engine configurations to prevent resource leaks.
    /// </remarks>
    private void TerminateEngine()
    {
        if (Engine != null)
        {
            Engine.Dispose();
            Engine = null;
        }
    }
}<|MERGE_RESOLUTION|>--- conflicted
+++ resolved
@@ -1,14 +1,7 @@
 using Ownaudio.Engines;
 using Ownaudio.Sources.Extensions;
 using System;
-<<<<<<< HEAD
 using System.Linq;
-=======
-using System.Collections.Generic;
-using System.Linq;
-using System.Runtime.InteropServices;
->>>>>>> c73a2e06
-using System.Runtime.CompilerServices;
 using System.Threading;
 using System.Threading.Tasks;
 
@@ -17,52 +10,21 @@
 public unsafe partial class SourceManager
 {
     /// <summary>
-    /// Pre-allocated buffer for audio mixing operations to avoid frequent memory allocations.
-    /// </summary>
-    private float[] _mixBuffer;
-<<<<<<< HEAD
-
-=======
-    
->>>>>>> c73a2e06
-    /// <summary>
-    /// Tracks the last allocated mix buffer size to determine when reallocation is needed.
-    /// </summary>
-    private int _lastMixBufferSize = 0;
-
-    /// <summary>
-    /// The main mixing engine that combines multiple audio sources into a single output stream.
-<<<<<<< HEAD
-=======
-    /// Runs continuously while the SourceManager is in an active state.
->>>>>>> c73a2e06
-    /// </summary>
-    /// <remarks>
-    /// This method performs the core audio mixing operations:
-    /// - Manages seeking operations and source synchronization
-    /// - Mixes multiple output sources using scalar operations
-    /// - Processes input recording and mixing
-    /// - Applies sample processors (volume, custom effects)
-    /// - Sends mixed audio to the output engine
-    /// - Updates playback position based on processed samples
-    /// - Handles end-of-stream conditions and playback reset
-    /// - Writes recorded data to file when configured
-    /// 
-    /// The mixing process uses pre-allocated buffers for optimal performance
-    /// and includes comprehensive synchronization logic for multi-source playback.
-    /// </remarks>
+    /// Mix output sources into a stream. Considering the state of the source manager.
+    /// </summary> 
     private void MixEngine()
     {
         bool useSources = false;
         TimeSpan lastKnownPosition = Position;
         bool seekJustHappened = false;
 
-<<<<<<< HEAD
-=======
-        // Single buffer allocation at startup
->>>>>>> c73a2e06
-        int maxLength = CalculateMaxBufferLength();
-        EnsureMixBufferAllocated(maxLength);
+        int maxLength = Sources.Max(src => 
+            src.SourceSampleData.TryPeek(out float[]? peekedSamples) && peekedSamples != null 
+            ? peekedSamples.Length 
+            : 0);
+                
+        if (maxLength > 0)
+            mixedBuffer.Capacity = maxLength;
 
         double sampleDurationMs = 1000.0 / OutputEngineOptions.SampleRate;
         int channelCount = (int)OutputEngineOptions.Channels;
@@ -72,12 +34,9 @@
             if (IsSeeking)
             {
                 seekJustHappened = true;
-<<<<<<< HEAD
-                Thread.Yield();
-=======
-                Thread.Sleep(1); // Original sleep - simple and effective
->>>>>>> c73a2e06
-                FastClear(_mixBuffer, maxLength);
+
+                Thread.Sleep(1);
+                mixedBuffer.Clear();
                 continue;
             }
 
@@ -89,20 +48,12 @@
                 bool allSourcesReady = Sources.All(src => src.SourceSampleData.Count > 0 || src.State == SourceState.Idle);
                 if (!allSourcesReady)
                 {
-<<<<<<< HEAD
-                    Thread.Yield();
-=======
                     Thread.Sleep(5);
->>>>>>> c73a2e06
-                    continue;
-                }
-            }
-
-<<<<<<< HEAD
-=======
-            // Clear mix buffer - simple and fast
->>>>>>> c73a2e06
-            FastClear(_mixBuffer, maxLength);
+                }
+            }
+
+            for (int i = 0; i < maxLength; i++)
+                mixedBuffer.Add(0.0f);
 
             if (!Sources.Any(p => p.SourceSampleData.Count() > 0))
             {
@@ -111,28 +62,6 @@
                     SetAndRaisePositionChanged(TimeSpan.Zero);
                 }
 
-                if (!IsRecorded)
-                {
-                    if (!Sources.Any(p => p.SourceSampleData.Count() > 0))
-                    {
-<<<<<<< HEAD
-                        Engine?.Send(_mixBuffer.AsSpan(0, maxLength));
-                        Thread.Yield();
-=======
-                        Engine?.Send(_mixBuffer.AsSpan(0, maxLength)); // Silence
-                        Thread.Sleep(1);
->>>>>>> c73a2e06
-                        continue;
-                    }
-                }
-                else
-                {
-                    useSources = false;
-                }
-            }
-
-            if (State == SourceState.Paused)
-            {
                 if (!IsRecorded)
                 {
                     Thread.Sleep(10);
@@ -143,6 +72,19 @@
                     useSources = false;
                 }
             }
+
+            if (State == SourceState.Paused)
+            {
+                if (!IsRecorded)
+                {
+                    Thread.Sleep(10);
+                    continue;
+                }
+                else
+                {
+                    useSources = false;
+                }
+            }
             else
             {
                 useSources = true;
@@ -150,87 +92,27 @@
 
             if (maxLength > 0)
             {
-<<<<<<< HEAD
-=======
-                // Source mixing - simple scalar operation
->>>>>>> c73a2e06
-                if (Sources.Count() > 0 && useSources && State == SourceState.Playing)
-                {
-                    ProcessSourceMixingSimple(lastKnownPosition);
-                }
-
-                // Input recording mixing
-                if (IsRecorded && Engine is not null)
-                {
-                    ProcessInputMixingSimple();
-                }
-
-<<<<<<< HEAD
-                ProcessSampleProcessors(_mixBuffer.AsSpan(0, maxLength));
-
-=======
-                // Apply sample processors
-                ProcessSampleProcessors(_mixBuffer.AsSpan(0, maxLength));
-
-                // Send to audio engine
->>>>>>> c73a2e06
-                Engine?.Send(_mixBuffer.AsSpan(0, maxLength));
-
-                // Update position
-                if (State == SourceState.Playing)
-                {
-                    double processedTimeMs = (maxLength / channelCount) * sampleDurationMs;
-                    lastKnownPosition = lastKnownPosition.Add(TimeSpan.FromMilliseconds(processedTimeMs));
-
-                    if (Math.Abs((lastKnownPosition - Position).TotalMilliseconds) > 20)
+                float[] _mixedBuffer = new float[mixedBuffer.Count];
+                
+                for (int i = 0; i < maxLength; i++)
+                    _mixedBuffer[i] = 0.0f;
+
+                if (Sources.Count() > 0 && useSources)
+                {
+                    if (State == SourceState.Playing)
                     {
-                        SetAndRaisePositionChanged(lastKnownPosition);
-                    }
-                }
-
-                if (Position.TotalMilliseconds >= Duration.TotalMilliseconds)
-                {
-                    SetAndRaisePositionChanged(Duration);
-                    ResetPlayback();
-                    break;
-                }
-            }
-        }
-
-        writeDataToFile();
-    }
-
-    /// <summary>
-    /// Processes and mixes multiple output sources with synchronization checking.
-    /// </summary>
-    /// <param name="lastKnownPosition">The last known playback position for synchronization purposes.</param>
-    /// <remarks>
-    /// This method performs the following operations:
-    /// - Synchronization check for multiple sources (only when more than one source exists)
-    /// - Detects time drift between sources and corrects by seeking
-    /// - Mixes audio samples using simple scalar addition
-    /// - Applies audio clamping to prevent clipping
-    /// - Returns buffers to the pool for memory efficiency
-    /// 
-    /// The synchronization tolerance is set to 200ms for detection and 100ms for correction,
-    /// providing a balance between accuracy and stability.
-    /// </remarks>
-    private void ProcessSourceMixingSimple(TimeSpan lastKnownPosition)
-    {
-<<<<<<< HEAD
-=======
-        // Sync check only if there are multiple sources
->>>>>>> c73a2e06
-        if (Sources.Count > 1)
-        {
-            TimeSpan minPos = TimeSpan.MaxValue;
-            TimeSpan maxPos = TimeSpan.MinValue;
-
-            foreach (ISource src in Sources)
-            {
-                if (src.Position < minPos) minPos = src.Position;
-                if (src.Position > maxPos) maxPos = src.Position;
-            }
+                        bool needToResync = false;
+
+                        if (Sources.Count > 1)
+                        {
+                            TimeSpan minPos = TimeSpan.MaxValue;
+                            TimeSpan maxPos = TimeSpan.MinValue;
+                            
+                            foreach (ISource src in Sources)
+                            {
+                                if (src.Position < minPos) minPos = src.Position;
+                                if (src.Position > maxPos) maxPos = src.Position;
+                            }
 
             if ((maxPos - minPos).TotalMilliseconds > 200)
             {
@@ -244,43 +126,21 @@
             }
         }
 
-<<<<<<< HEAD
-=======
-        // Simple mixing - scalar but fast
->>>>>>> c73a2e06
-        foreach (ISource src in Sources)
-        {
-            if (src.SourceSampleData.TryDequeue(out float[]? samples))
-            {
-                try
-                {
-                    int mixLength = Math.Min(samples.Length, _mixBuffer.Length);
-
-<<<<<<< HEAD
-=======
-                    // Simple scalar mixing
->>>>>>> c73a2e06
-                    for (int i = 0; i < mixLength; i++)
+                    foreach (ISource src in Sources)
                     {
-                        _mixBuffer[i] += samples[i];
-                        _mixBuffer[i] = FastClamp(_mixBuffer[i]);
+                        if (src.SourceSampleData.TryDequeue(out float[]? samples))
+                        {
+                            for (int i = 0; i < samples.Length; i++)
+                            {
+                                _mixedBuffer[i] += samples[i];
+                                _mixedBuffer[i] = Math.Clamp(_mixedBuffer[i], -1.0f, 1.0f);
+                            }
+                        }
                     }
                 }
-                finally
-                {
-<<<<<<< HEAD
-=======
-                    // Return to pool only for large buffers
->>>>>>> c73a2e06
-                    SimpleAudioBufferPool.Return(samples);
-                }
-            }
-        }
-    }
 
     /// <summary>
     /// Processes input audio recording and mixes it with the output stream.
-<<<<<<< HEAD
     /// </summary>
     /// <remarks>
     /// This method handles input audio processing:
@@ -299,80 +159,32 @@
         {
             int inputBufferSize = EngineFramesPerBuffer * (int)InputEngineOptions.Channels;
 
-            ((SourceInput)SourcesInput[0]).ReceivesData(out var inputBuffer, Engine);
-
-            try
-            {
-                MixInputSimple(
-                    inputBuffer: inputBuffer.AsSpan(),
-                    mixedBuffer: _mixBuffer.AsSpan(),
-                    inputChannels: (int)InputEngineOptions.Channels,
-                    outputChannels: (int)OutputEngineOptions.Channels,
-                    mixingGain: 0.8f
-                );
-
-                InputLevels = InputEngineOptions.Channels == OwnAudioEngine.EngineChannels.Stereo
-                    ? CalculateAverageStereoLevels(inputBuffer)
-                    : CalculateAverageMonoLevel(inputBuffer);
-            }
-            finally
-            {
-                SimpleAudioBufferPool.Return(inputBuffer);
-            }
-        }
-    }
+                    MixInput(
+                        inputBuffer: inputBuffer,
+                        mixedBuffer: _mixedBuffer,
+                        inputChannels: (int)InputEngineOptions.Channels,
+                        outputChannels: (int)OutputEngineOptions.Channels,
+                        mixingGain: 0.8f
+                    );
+
+                    InputLevels = InputEngineOptions.Channels == OwnAudioEngine.EngineChannels.Stereo
+                        ? CalculateAverageStereoLevels(inputBuffer)
+                        : CalculateAverageMonoLevel(inputBuffer);
+                }
+
+                Span<float> mixedSpan = CollectionsMarshal.AsSpan(_mixedBuffer.ToList());
+
+                ProcessSampleProcessors(mixedSpan);
+
+                Engine?.Send(mixedSpan);
+
+                if (State == SourceState.Playing)
+                {
+                    double processedTimeMs = (mixedBuffer.Count / channelCount) * sampleDurationMs;
 
     /// <summary>
     /// Ensures the mix buffer is allocated with the correct size.
     /// </summary>
-=======
-    /// </summary>
-    /// <remarks>
-    /// This method handles input audio processing:
-    /// - Receives audio data from the input source
-    /// - Performs channel configuration mixing (mono to stereo, stereo to mono, etc.)
-    /// - Calculates input audio levels for monitoring
-    /// - Applies appropriate mixing gain (0.8f default)
-    /// - Returns input buffers to the pool for memory efficiency
-    /// 
-    /// The method supports both stereo and mono input configurations and automatically
-    /// calculates appropriate audio levels for real-time monitoring.
-    /// </remarks>
-    private void ProcessInputMixingSimple()
-    {
-        if (SourcesInput.Count > 0)
-        {
-            int inputBufferSize = EngineFramesPerBuffer * (int)InputEngineOptions.Channels;
-
-            ((SourceInput)SourcesInput[0]).ReceivesData(out var inputBuffer, Engine);
-
-            try
-            {
-                // Simple input mixing
-                MixInputSimple(
-                    inputBuffer: inputBuffer.AsSpan(),
-                    mixedBuffer: _mixBuffer.AsSpan(),
-                    inputChannels: (int)InputEngineOptions.Channels,
-                    outputChannels: (int)OutputEngineOptions.Channels,
-                    mixingGain: 0.8f
-                );
-
-                InputLevels = InputEngineOptions.Channels == OwnAudioEngine.EngineChannels.Stereo
-                    ? CalculateAverageStereoLevels(inputBuffer)
-                    : CalculateAverageMonoLevel(inputBuffer);
-            }
-            finally
-            {
-                // Return input buffer to pool if worthwhile
-                SimpleAudioBufferPool.Return(inputBuffer);
-            }
-        }
-    }
-
-    /// <summary>
-    /// Ensures the mix buffer is allocated with the correct size.
-    /// </summary>
->>>>>>> c73a2e06
     /// <param name="size">The required buffer size in samples.</param>
     /// <remarks>
     /// This method implements lazy buffer allocation:
@@ -421,11 +233,7 @@
 
         return maxLength > 0 ? maxLength : EngineFramesPerBuffer * (int)OutputEngineOptions.Channels;
     }
-<<<<<<< HEAD
-
-=======
     
->>>>>>> c73a2e06
     /// <summary>
     /// Optimized mixing function for different channel configurations.
     /// </summary>
@@ -452,17 +260,9 @@
             int frames = inputBuffer.Length;
             for (int frame = 0; frame < frames && frame * 2 + 1 < mixedBuffer.Length; frame++)
             {
-                float sample = FastClamp(inputBuffer[frame] * mixingGain);
-<<<<<<< HEAD
-                mixedBuffer[frame * 2] += sample;
-                mixedBuffer[frame * 2 + 1] += sample;
-=======
+                float sample = Math.Clamp(inputBuffer[frame] * mixingGain, -1.0f, 1.0f);
                 mixedBuffer[frame * 2] += sample;     // Left
                 mixedBuffer[frame * 2 + 1] += sample; // Right
->>>>>>> c73a2e06
-
-                mixedBuffer[frame * 2] = FastClamp(mixedBuffer[frame * 2]);
-                mixedBuffer[frame * 2 + 1] = FastClamp(mixedBuffer[frame * 2 + 1]);
             }
         }
         else if (inputChannels == 2 && outputChannels == 1)
@@ -480,12 +280,8 @@
         }
         else if (inputChannels == outputChannels)
         {
-<<<<<<< HEAD
-=======
             // Identical channels
->>>>>>> c73a2e06
-            int length = Math.Min(inputBuffer.Length, mixedBuffer.Length);
-            for (int i = 0; i < length; i++)
+            for (int i = 0; i < inputBuffer.Length; i++)
             {
                 mixedBuffer[i] += FastClamp(inputBuffer[i] * mixingGain);
                 mixedBuffer[i] = FastClamp(mixedBuffer[i]);
@@ -569,10 +365,7 @@
             return (0f, 0f);
         }
 
-<<<<<<< HEAD
-=======
-        // We use absolute values because the signal level can be negative.
->>>>>>> c73a2e06
+        // We use absolute values ​​because the signal level can be negative.
         float leftChannelSum = 0;
         float rightChannelSum = 0;
         int leftSampleCount = 0;
@@ -678,11 +471,7 @@
     /// </remarks>
     private bool InitializeEngine()
     {
-<<<<<<< HEAD
-        if (OwnAudio.IsPortAudioInitialized && Engine is null)
-=======
-        if (OwnAudio.IsPortAudioInitialized && Engine is null)  // Portaudio engine initialize
->>>>>>> c73a2e06
+        if (OwnAudio.IsPortAudioInitialized && Engine is null)  // Portaudio engine initialze
         {
             if (OwnAudio.DefaultInputDevice.MaxInputChannels > 0 && IsRecorded)
                 Engine = new OwnAudioEngine(InputEngineOptions, OutputEngineOptions, EngineFramesPerBuffer);
@@ -708,77 +497,8 @@
     }
 
     /// <summary>
-    /// Fast audio clamping function that constrains values to the valid audio range [-1.0, 1.0].
-    /// </summary>
-    /// <param name="value">The audio sample value to clamp.</param>
-    /// <returns>The clamped value within the range [-1.0, 1.0].</returns>
-    /// <remarks>
-    /// This method is aggressively inlined for maximum performance in audio processing loops.
-    /// Audio clamping is essential to prevent:
-    /// - Digital audio clipping and distortion
-    /// - Hardware damage from excessive signal levels
-    /// - Unwanted artifacts in the audio output
-    /// 
-    /// Values below -1.0 are clamped to -1.0, values above 1.0 are clamped to 1.0,
-    /// and values within the valid range are passed through unchanged.
-    /// </remarks>
-    [MethodImpl(MethodImplOptions.AggressiveInlining)]
-    private static float FastClamp(float value)
-    {
-        return value < -1.0f ? -1.0f : (value > 1.0f ? 1.0f : value);
-    }
-
-    /// <summary>
-    /// Efficiently clears a float array buffer using size-optimized methods.
-<<<<<<< HEAD
-    /// </summary>
-    /// <param name="buffer">The float array buffer to clear.</param>
-    /// <param name="length">The number of elements to clear from the start of the buffer.</param>
-    /// <remarks>
-    /// This method uses size-based optimization for best performance:
-    /// - For buffers ≤1024 elements: Uses Span.Clear() which is optimized for smaller buffers
-    /// - For larger buffers: Uses Array.Clear() which is more efficient for larger memory blocks
-    /// 
-    /// This approach provides optimal clearing performance across different buffer sizes,
-    /// which is important for real-time audio processing where clearing operations
-    /// occur frequently in the mixing loop.
-    /// </remarks>
-    private static void FastClear(float[] buffer, int length)
-    {
-        if (length <= 1024)
-            buffer.AsSpan(0, length).Clear();
-        else
-            Array.Clear(buffer, 0, length);
-    }
-
-    /// <summary>
-    /// Terminates and disposes the audio engine, freeing all associated resources.
-    /// </summary>
-=======
-    /// </summary>
-    /// <param name="buffer">The float array buffer to clear.</param>
-    /// <param name="length">The number of elements to clear from the start of the buffer.</param>
-    /// <remarks>
-    /// This method uses size-based optimization for best performance:
-    /// - For buffers ≤1024 elements: Uses Span.Clear() which is optimized for smaller buffers
-    /// - For larger buffers: Uses Array.Clear() which is more efficient for larger memory blocks
-    /// 
-    /// This approach provides optimal clearing performance across different buffer sizes,
-    /// which is important for real-time audio processing where clearing operations
-    /// occur frequently in the mixing loop.
-    /// </remarks>
-    private static void FastClear(float[] buffer, int length)
-    {
-        if (length <= 1024)
-            buffer.AsSpan(0, length).Clear(); // Span.Clear - optimized for smaller buffers
-        else
-            Array.Clear(buffer, 0, length); // Array.Clear - more efficient for larger buffers
-    }
-
-    /// <summary>
-    /// Terminates and disposes the audio engine, freeing all associated resources.
-    /// </summary>
->>>>>>> c73a2e06
+    /// We will kill the audio engine
+    /// </summary>
     /// <remarks>
     /// This method safely shuts down the audio engine:
     /// - Checks if an engine instance exists
