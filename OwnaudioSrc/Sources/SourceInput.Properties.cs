using System;
using System.Collections.Concurrent;                                               

using Ownaudio.Common;
using Ownaudio.Engines;
using Ownaudio.Processors;
using Ownaudio.Utilities.Extensions;

namespace Ownaudio.Sources;

public partial class SourceInput : ISource
{
    /// <summary>
    /// Event that is raised when sourceinput state has been changed.
    /// </summary>
    public event EventHandler StateChanged;

    /// <summary>
    /// Event that is raised when sourceInput position has been changed.
    /// </summary>
    public event EventHandler PositionChanged;

    /// <summary>
    /// It stores the current activity and status of the sourceInput <see cref="SourceState"/>
    /// </summary>
    public SourceState State { get; protected set; }

    /// <inheritdoc />
    public TimeSpan Duration { get; protected set; }

    /// <inheritdoc />
    public TimeSpan Position { get; protected set; }

    /// <inheritdoc />
    public bool IsSeeking { get; set; }

    /// <summary>
    /// Source name, which is used to identify the source.
    /// </summary>
    public string? Name { get; set; }

    /// <summary>
    /// Adjusts and stores the volume of the sourceInput.
    /// </summary>
<<<<<<< HEAD
    public float Volume { get => VolumeProcessor.Volume; set => VolumeProcessor.Volume = value.VerifyVolume(); }
=======
    public float Volume  { get => VolumeProcessor.Volume; set => VolumeProcessor.Volume = value.VerifyVolume(); }
>>>>>>> cb97a0b9

    /// <inheritdoc />
    public double Tempo { get; set; }

    /// <inheritdoc />
<<<<<<< HEAD
    public double Pitch { get; set; }
=======
    public double Pitch {  get; set; }
>>>>>>> cb97a0b9

    /// <summary>
    /// Processing unit connected to the sourceinput <see cref="ISampleProcessor"/>
    /// </summary>
    public SampleProcessorBase? CustomSampleProcessor { get; set; }

    /// <summary>
    /// Gets <see cref="VolumeProcessor"/> instance.
    /// </summary>
    protected VolumeProcessor VolumeProcessor { get; }

    /// <summary>
    /// Gets or sets logger instance.
    /// </summary>
    public ILogger? Logger { get; set; }

    /// <summary>
    /// Gets or sets the current URL of the source input.
    /// </summary>
    public string? CurrentUrl { get; private set; }

    /// <summary>
    /// Gets queue object that holds queued audio frames.
    /// </summary>
    public ConcurrentQueue<float[]> SourceSampleData { get; }

    /// <summary>
    /// Gets <see cref="IAudioEngine"/> instance.
    /// </summary>
    protected IAudioEngine Engine { get; set; }
<<<<<<< HEAD
    
    /// <summary>
    /// Stereo audio output level. 
    /// In the case of mono signal, only the left channel value changes. 
    /// </summary>
    public (float, float)? OutputLevels { get; private set; }
=======
>>>>>>> cb97a0b9
}<|MERGE_RESOLUTION|>--- conflicted
+++ resolved
@@ -34,29 +34,16 @@
     /// <inheritdoc />
     public bool IsSeeking { get; set; }
 
-    /// <summary>
-    /// Source name, which is used to identify the source.
-    /// </summary>
-    public string? Name { get; set; }
-
-    /// <summary>
-    /// Adjusts and stores the volume of the sourceInput.
-    /// </summary>
-<<<<<<< HEAD
-    public float Volume { get => VolumeProcessor.Volume; set => VolumeProcessor.Volume = value.VerifyVolume(); }
-=======
-    public float Volume  { get => VolumeProcessor.Volume; set => VolumeProcessor.Volume = value.VerifyVolume(); }
->>>>>>> cb97a0b9
+        /// <summary>
+        /// Adjusts and stores the volume of the sourceInput.
+        /// </summary>
+        public float Volume  { get => VolumeProcessor.Volume; set => VolumeProcessor.Volume = value.VerifyVolume(); }
 
     /// <inheritdoc />
     public double Tempo { get; set; }
 
-    /// <inheritdoc />
-<<<<<<< HEAD
-    public double Pitch { get; set; }
-=======
-    public double Pitch {  get; set; }
->>>>>>> cb97a0b9
+        /// <inheritdoc />
+        public double Pitch {  get; set; }
 
     /// <summary>
     /// Processing unit connected to the sourceinput <see cref="ISampleProcessor"/>
@@ -83,17 +70,8 @@
     /// </summary>
     public ConcurrentQueue<float[]> SourceSampleData { get; }
 
-    /// <summary>
-    /// Gets <see cref="IAudioEngine"/> instance.
-    /// </summary>
-    protected IAudioEngine Engine { get; set; }
-<<<<<<< HEAD
-    
-    /// <summary>
-    /// Stereo audio output level. 
-    /// In the case of mono signal, only the left channel value changes. 
-    /// </summary>
-    public (float, float)? OutputLevels { get; private set; }
-=======
->>>>>>> cb97a0b9
+        /// <summary>
+        /// Gets <see cref="IAudioEngine"/> instance.
+        /// </summary>
+        protected IAudioEngine Engine { get; set; }
 }